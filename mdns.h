--- conflicted
+++ resolved
@@ -24,11 +24,7 @@
 //      "sr=44100", "vn=3", "txtvers=1", config.password ? "pw=true" : "pw=false"
 
 #define MDNS_RECORD_WITH_METADATA                                                                  \
-<<<<<<< HEAD
-  "sf=0x4", "fv=76400.10", "am=ShairportSync", "vs=105.1", "tp=TCP,UDP", "vn=65537",                \
-=======
   "sf=0x4", "fv=76400.10", "am=ShairportSync", "vs=105.1", "tp=TCP,UDP", "vn=65537",               \
->>>>>>> 94d89b86
       METADATA_EXPRESSION, "ss=16", "sr=44100", "da=true", "sv=false", "et=0,1", "ek=1", "cn=0,1", \
       "ch=2", "txtvers=1", config.password ? "pw=true" : "pw=false"
 
@@ -39,11 +35,7 @@
 //      "txtvers=1", config.password ? "pw=true" : "pw=false"
 
 #define MDNS_RECORD_WITHOUT_METADATA                                                               \
-<<<<<<< HEAD
-  "sf=0x4", "fv=76400.10", "am=ShairportSync", "vs=105.1", "tp=TCP,UDP", "vn=65537", "ss=16",       \
-=======
   "sf=0x4", "fv=76400.10", "am=ShairportSync", "vs=105.1", "tp=TCP,UDP", "vn=65537", "ss=16",      \
->>>>>>> 94d89b86
       "sr=44100", "da=true", "sv=false", "et=0,1", "ek=1", "cn=0,1", "ch=2", "txtvers=1",          \
       config.password ? "pw=true" : "pw=false"
 
