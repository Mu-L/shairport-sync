#ifdef __cplusplus
extern "C" {
#endif

#ifndef _COMMON_H
#define _COMMON_H

#include <libconfig.h>
#include <pthread.h>
#include <signal.h>
#include <stdint.h>
#include <sys/socket.h>
#include <sys/stat.h>
#include <unistd.h>

#include "audio.h"
#include "config.h"
#include "definitions.h"
#include "mdns.h"

// struct sockaddr_in6 is bigger than struct sockaddr. derp
#ifdef AF_INET6
#define SOCKADDR struct sockaddr_storage
#define SAFAMILY ss_family
#else
#define SOCKADDR struct sockaddr
#define SAFAMILY sa_family
#endif

#if defined(CONFIG_DBUS_INTERFACE) || defined(CONFIG_MPRIS_INTERFACE)
typedef enum {
  DBT_system = 0, // use the session bus
  DBT_session,    // use the system bus
} dbus_session_type;
#endif

#define sps_extra_code_output_stalled 32768
#define sps_extra_code_output_state_cannot_make_ready 32769

// yeah/no/auto
typedef enum { YNA_AUTO = -1, YNA_NO = 0, YNA_YES = 1 } yna_type;

// yeah/no/dont-care
typedef enum { YNDK_DONT_KNOW = -1, YNDK_NO = 0, YNDK_YES = 1 } yndk_type;

typedef enum {
  SS_LITTLE_ENDIAN = 0,
  SS_PDP_ENDIAN,
  SS_BIG_ENDIAN,
} endian_type;

typedef enum {
  ST_basic = 0, // straight deletion or insertion of a frame in a 352-frame packet
  ST_soxr,      // use libsoxr to make a 352 frame packet one frame longer or shorter
  ST_auto,      // use soxr if compiled for it and if the soxr_index is low enough
} stuffing_type;

typedef enum {
  ST_stereo = 0,
  ST_mono,
  ST_reverse_stereo,
  ST_left_only,
  ST_right_only,
} playback_mode_type;

typedef enum {
  VCP_standard = 0,
  VCP_flat,
} volume_control_profile_type;

typedef enum {
  decoder_hammerton = 0,
  decoder_apple_alac,
} decoders_supported_type;

typedef enum {
  disable_standby_off = 0,
  disable_standby_auto,
  disable_standby_always
} disable_standby_mode_type;

// the following enum is for the formats recognised -- currently only S16LE is recognised for input,
// so these are output only for the present

typedef enum {
  SPS_FORMAT_UNKNOWN = 0,
  SPS_FORMAT_S8,
  SPS_FORMAT_U8,
  SPS_FORMAT_S16,
  SPS_FORMAT_S16_LE,
  SPS_FORMAT_S16_BE,
  SPS_FORMAT_S24,
  SPS_FORMAT_S24_LE,
  SPS_FORMAT_S24_BE,
  SPS_FORMAT_S24_3LE,
  SPS_FORMAT_S24_3BE,
  SPS_FORMAT_S32,
  SPS_FORMAT_S32_LE,
  SPS_FORMAT_S32_BE,
  SPS_FORMAT_AUTO,
  SPS_FORMAT_INVALID,
} sps_format_t;

const char *sps_format_description_string(sps_format_t format);

typedef struct {
  double missing_port_dacp_scan_interval_seconds; // if no DACP port number can be found, check at
                                                  // these intervals
  double resend_control_first_check_time; // wait this long before asking for a missing packet to be
                                          // resent
  double resend_control_check_interval_time; // wait this long between making requests
  double resend_control_last_check_time; // if the packet is missing this close to the time of use,
                                         // give up
  pthread_mutex_t lock;
  config_t *cfg;
  int endianness;
  double airplay_volume; // stored here for reloading when necessary
  char *appName;         // normally the app is called shairport-syn, but it may be symlinked
  char *password;
  char *service_name; // the name for the shairport service, e.g. "Shairport Sync Version %v running
                      // on host %h"

#ifdef CONFIG_PA
  char *pa_server;           // the pulseaudio server address that Shairport Sync will play on.
  char *pa_application_name; // the name under which Shairport Sync shows up as an "Application" in
                             // the Sound Preferences in most desktop Linuxes.
  // Defaults to "Shairport Sync". Shairport Sync must be playing to see it.

  char *pa_sink; // the name (or id) of the sink that Shairport Sync will play on.
#endif
#ifdef CONFIG_METADATA
  int metadata_enabled;
  char *metadata_pipename;
  char *metadata_sockaddr;
  int metadata_sockport;
  size_t metadata_sockmsglength;
  int get_coverart;
#endif
#ifdef CONFIG_MQTT
  int mqtt_enabled;
  char *mqtt_hostname;
  int mqtt_port;
  char *mqtt_username;
  char *mqtt_password;
  char *mqtt_capath;
  char *mqtt_cafile;
  char *mqtt_certfile;
  char *mqtt_keyfile;
  char *mqtt_topic;
  int mqtt_publish_raw;
  int mqtt_publish_parsed;
  int mqtt_publish_cover;
  int mqtt_enable_remote;
#endif
  uint8_t hw_addr[6];
  int port;
  int udp_port_base;
  int udp_port_range;
  int ignore_volume_control;
  int volume_max_db_set; // set to 1 if a maximum volume db has been set
  int volume_max_db;
  int no_sync;            // disable synchronisation, even if it's available
  int no_mmap;            // disable use of mmap-based output, even if it's available
  double resyncthreshold; // if it get's out of whack my more than this number of seconds, resync.
                          // Zero means never
                          // resync.
  int allow_session_interruption;
  int timeout; // while in play mode, exit if no packets of audio come in for more than this number
               // of seconds . Zero means never exit.
  int dont_check_timeout; // this is used to maintain backward compatibility with the old -t option
                          // behaviour; only set by -t 0, cleared by everything else
  char *output_name;
  audio_output *output;
  char *mdns_name;
  mdns_backend *mdns;
  int buffer_start_fill;
  uint32_t userSuppliedLatency; // overrides all other latencies -- use with caution
  uint32_t fixedLatencyOffset;  // add this to all automatic latencies supplied to get the actual
                                // total latency
// the total latency will be limited to the min and max-latency values, if supplied
#ifdef CONFIG_LIBDAEMON
  int daemonise;
  int daemonise_store_pid; // don't try to save a PID file
  char *piddir;
  char *computed_piddir; // the actual pid directory to create, if any
  char *pidfile;
#endif

  int log_fd;                      // file descriptor of the file or pipe to log stuff to.
  char *log_file_path;             // path to file or pipe to log to, if any
  int logOutputLevel;              // log output level
  int debugger_show_elapsed_time;  // in the debug message, display the time since startup
  int debugger_show_relative_time; // in the debug message, display the time since the last one
  int debugger_show_file_and_line; // in the debug message, display the filename and line number
  int statistics_requested, use_negotiated_latencies;
  playback_mode_type playback_mode;
  char *cmd_start, *cmd_stop, *cmd_set_volume, *cmd_unfixable;
  char *cmd_active_start, *cmd_active_stop;
  int cmd_blocking, cmd_start_returns_output;
  double tolerance; // allow this much drift before attempting to correct it
  stuffing_type packet_stuffing;
  int soxr_delay_index;
  int soxr_delay_threshold; // the soxr delay must be less or equal to this for soxr interpolation
                            // to be enabled under the auto setting
  int decoders_supported;
  int use_apple_decoder; // set to 1 if you want to use the apple decoder instead of the original by
                         // David Hammerton
  // char *logfile;
  // char *errfile;
  char *configfile;
  char *regtype; // The regtype is the service type followed by the protocol, separated by a dot, by
                 // default “_raop._tcp.” for AirPlay 1.
  char *regtype2;  // The regtype is the service type followed by the protocol, separated by a dot,
                   // by default “_raop._tcp.” for AirPlay 2.
  char *interface; // a string containg the interface name, or NULL if nothing specified
  int interface_index;                        // only valid if the interface string is non-NULL
  double audio_backend_buffer_desired_length; // this will be the length in seconds of the
                                              // audio backend buffer -- the DAC buffer for ALSA
  double audio_backend_buffer_interpolation_threshold_in_seconds; // below this, soxr interpolation
                                                                  // will not occur -- it'll be
                                                                  // basic interpolation instead.
  double disable_standby_mode_silence_threshold; // below this, silence will be added to the output
                                                 // buffer
  double disable_standby_mode_silence_scan_interval; // check the threshold this often

  double audio_backend_latency_offset; // this will be the offset in seconds to compensate for any
                                       // fixed latency there might be in the audio path
  int audio_backend_silent_lead_in_time_auto; // true if the lead-in time should be from as soon as
                                              // packets are received
  double audio_backend_silent_lead_in_time; // the length of the silence that should precede a play.
  uint32_t minimum_free_buffer_headroom; // when effective latency is calculated, ensure this number
                                         // of buffers are unallocated
  double active_state_timeout; // the amount of time from when play ends to when the system leaves
                               // into the "active" mode.
  uint32_t volume_range_db; // the range, in dB, from max dB to min dB. Zero means use the mixer's
                            // native range.
  int volume_range_hw_priority; // when extending the volume range by combining sw and hw
                                // attenuators, lowering the volume, use all the hw attenuation
                                // before using
                                // sw attenuation
  volume_control_profile_type volume_control_profile;

  int output_format_auto_requested; // true if the configuration requests auto configuration
  sps_format_t output_format;
  int output_rate_auto_requested; // true if the configuration requests auto configuration
  unsigned int output_rate;

#ifdef CONFIG_CONVOLUTION
  int convolution;
  int convolver_valid;
  char *convolution_ir_file;
  float convolution_gain;
  int convolution_max_length;
#endif

  int loudness;
  float loudness_reference_volume_db;
  int alsa_use_hardware_mute;
  double alsa_maximum_stall_time;
  disable_standby_mode_type disable_standby_mode;
  volatile int keep_dac_busy;
  yna_type use_precision_timing; // defaults to no

#if defined(CONFIG_DBUS_INTERFACE)
  dbus_session_type dbus_service_bus_type;
#endif
#if defined(CONFIG_MPRIS_INTERFACE)
  dbus_session_type mpris_service_bus_type;
#endif

#ifdef CONFIG_METADATA_HUB
  char *cover_art_cache_dir;
  int retain_coverart;

  int scan_interval_when_active;   // number of seconds between DACP server scans when playing
                                   // something (1)
  int scan_interval_when_inactive; // number of seconds between DACP server scans playing nothing
                                   // (3)
  int scan_max_bad_response_count; // number of successive bad results to ignore before giving up
                                   // (10)
  int scan_max_inactive_count;     // number of scans to do before stopping if not made active again
                                   // (about 15 minutes worth)
#endif
  int disable_resend_requests; // set this to stop resend request being made for missing packets
  double diagnostic_drop_packet_fraction; // pseudo randomly drop this fraction of packets, for
                                          // debugging. Currently audio packets only...
#ifdef CONFIG_JACK
  char *jack_client_name;
  char *jack_autoconnect_pattern;
#ifdef CONFIG_SOXR
  int jack_soxr_resample_quality;
#endif
#endif
  void *gradients; // a linked list of the clock gradients discovered for all DACP IDs
                   // can't use IP numbers as they might be given to different devices
                   // can't get hold of MAC addresses.
                   // can't define the nvll linked list struct here

#ifdef CONFIG_AIRPLAY_2
  uint64_t airplay_features;
  uint32_t airplay_statusflags;
  char *airplay_device_id; // for the Bonjour advertisement and the GETINFO PList
  char *airplay_pin;       // non-NULL, 4 char PIN, if required for pairing
  char *airplay_pi;        // UUID in the Bonjour advertisement and the GETINFO Plist
#endif
} shairport_cfg;

// accessors to config for multi-thread access
double get_config_airplay_volume();
void set_config_airplay_volume(double v);

uint32_t nctohl(const uint8_t *p);  // read 4 characters from *p and do ntohl on them
uint16_t nctohs(const uint8_t *p);  // read 2 characters from *p and do ntohs on them
uint64_t nctoh64(const uint8_t *p); // read 8 characters from *p to a uint64_t

void memory_barrier();

void log_to_stderr(); // call this to direct logging to stderr;
void log_to_stdout(); // call this to direct logging to stdout;
void log_to_syslog(); // call this to direct logging to the system log;
void log_to_file();   // call this to direct logging to a file or (pre-existing) pipe;

// true if Shairport Sync is supposed to be sending output to the output device, false otherwise

int get_requested_connection_state_to_output();

void set_requested_connection_state_to_output(int v);

int try_to_open_pipe_for_writing(
    const char *pathname); // open it without blocking if it's not hooked up

/* from
 * http://coding.debuntu.org/c-implementing-str_replace-replace-all-occurrences-substring#comment-722
 */
char *str_replace(const char *string, const char *substr, const char *replacement);

// based on http://burtleburtle.net/bob/rand/smallprng.html

void r64init(uint64_t seed);
uint64_t r64u();
int64_t r64i();

// if you are breaking in to a session, you need to avoid the ports of the current session
// if you are law-abiding, then you can reuse the ports.
// so, you can reset the free UDP ports minder when you're legit, and leave it otherwise

// the downside of using different ports each time is that it might make the firewall
// rules a bit more complex, as they need to allow more than the minimum three ports.
// a range of 10 is suggested anyway

void resetFreeUDPPort();
uint16_t nextFreeUDPPort();

extern volatile int debuglev;

void _die(const char *filename, const int linenumber, const char *format, ...);
void _warn(const char *filename, const int linenumber, const char *format, ...);
void _inform(const char *filename, const int linenumber, const char *format, ...);
void _debug(const char *filename, const int linenumber, int level, const char *format, ...);

#define die(...) _die(__FILE__, __LINE__, __VA_ARGS__)
#define debug(...) _debug(__FILE__, __LINE__, __VA_ARGS__)
#define warn(...) _warn(__FILE__, __LINE__, __VA_ARGS__)
#define inform(...) _inform(__FILE__, __LINE__, __VA_ARGS__)

uint8_t *base64_dec(char *input, int *outlen);
char *base64_enc(uint8_t *input, int length);

#define RSA_MODE_AUTH (0)
#define RSA_MODE_KEY (1)
uint8_t *rsa_apply(uint8_t *input, int inlen, int *outlen, int mode);

// given a volume (0 to -30) and high and low attenuations in dB*100 (e.g. 0 to -6000 for 0 to -60
// dB), return an attenuation depending on a linear interpolation along along the range
double flat_vol2attn(double vol, long max_db, long min_db);

// given a volume (0 to -30) and high and low attenuations in dB*100 (e.g. 0 to -6000 for 0 to -60
// dB), return an attenuation depending on the transfer function
double vol2attn(double vol, long max_db, long min_db);

// return a time in nanoseconds
<<<<<<< HEAD
// uint64_t get_absolute_time_in_fp(void); // obselete
uint64_t get_absolute_time_in_ns(void);
uint64_t get_monotonic_time_in_ns(void); // to try and get precise FPS values
=======
#ifdef COMPILE_FOR_LINUX_AND_FREEBSD_AND_CYGWIN_AND_OPENBSD
// Not defined for macOS
uint64_t get_realtime_in_ns(void);
#endif
uint64_t get_absolute_time_in_ns(void);  // monotonic_raw or monotonic
uint64_t get_monotonic_time_in_ns(void); // NTP-disciplined
>>>>>>> 56bef8e7

// time at startup for debugging timing
extern uint64_t ns_time_at_startup, ns_time_at_last_debug_message;

// this is for reading an unsigned 32 bit number, such as an RTP timestamp

uint32_t uatoi(const char *nptr);

// this is for allowing us to cancel the whole program
extern pthread_t main_thread_id;

extern shairport_cfg config;
extern config_t config_file_stuff;
extern int emergency_exit;

int config_set_lookup_bool(config_t *cfg, char *where, int *dst);

void command_start(void);
void command_stop(void);
void command_execute(const char *command, const char *extra_argument, const int block);
void command_set_volume(double volume);

int mkpath(const char *path, mode_t mode);

void shairport_shutdown();

extern sigset_t pselect_sigset;

extern pthread_mutex_t the_conn_lock;

#define conn_lock(arg)                                                                             \
  pthread_mutex_lock(&the_conn_lock);                                                              \
  arg;                                                                                             \
  pthread_mutex_unlock(&the_conn_lock);

// wait for the specified time in microseconds -- it checks every 20 milliseconds
int sps_pthread_mutex_timedlock(pthread_mutex_t *mutex, useconds_t dally_time,
                                const char *debugmessage, int debuglevel);
// wait for the specified time, checking every 20 milliseconds, and block if it can't acquire the
// lock
int _debug_mutex_lock(pthread_mutex_t *mutex, useconds_t dally_time, const char *mutexName,
                      const char *filename, const int line, int debuglevel);

#define debug_mutex_lock(mu, t, d) _debug_mutex_lock(mu, t, #mu, __FILE__, __LINE__, d)

int _debug_mutex_unlock(pthread_mutex_t *mutex, const char *mutexName, const char *filename,
                        const int line, int debuglevel);

#define debug_mutex_unlock(mu, d) _debug_mutex_unlock(mu, #mu, __FILE__, __LINE__, d)

void pthread_cleanup_debug_mutex_unlock(void *arg);

#define pthread_cleanup_debug_mutex_lock(mu, t, d)                                                 \
  if (_debug_mutex_lock(mu, t, #mu, __FILE__, __LINE__, d) == 0)                                   \
  pthread_cleanup_push(pthread_cleanup_debug_mutex_unlock, (void *)mu)

#define config_lock                                                                                \
  if (pthread_mutex_trylock(&config.lock) != 0) {                                                  \
    debug(1, "config_lock: cannot acquire config.lock");                                           \
  }

#define config_unlock pthread_mutex_unlock(&config.lock)

extern pthread_mutex_t r64_mutex;

#define r64_lock pthread_mutex_lock(&r64_mutex)

#define r64_unlock pthread_mutex_unlock(&r64_mutex)

char *get_version_string(); // mallocs a string space -- remember to free it afterwards

int64_t generate_zero_frames(char *outp, size_t number_of_frames, sps_format_t format,
                             int with_dither, int64_t random_number_in);

void malloc_cleanup(void *arg);

int string_update_with_size(char **str, int *flag, char *s, size_t len);

// from https://stackoverflow.com/questions/13663617/memdup-function-in-c, with thanks
void *memdup(const void *mem, size_t size);

int bind_socket_and_port(int type, int ip_family, const char *self_ip_address, uint32_t scope_id,
                         uint16_t *port, int *sock);

uint16_t bind_UDP_port(int ip_family, const char *self_ip_address, uint32_t scope_id, int *sock);

void socket_cleanup(void *arg);
void mutex_unlock(void *arg);
void mutex_cleanup(void *arg);
void cv_cleanup(void *arg);
void thread_cleanup(void *arg);
#ifdef CONFIG_AIRPLAY_2
void plist_cleanup(void *arg);
#endif

char *debug_malloc_hex_cstring(void *packet, size_t nread);

// from https://stackoverflow.com/questions/13663617/memdup-function-in-c, with thanks
// allocates memory and copies the content to it
// analogous to strndup;
void *memdup(const void *mem, size_t size);

// the difference between two unsigned 32-bit modulo values as a signed 32-bit result
// now, if the two numbers are constrained to be within 2^(n-1)-1 of one another,
// we can use their as a signed 2^n bit number which will be positive
// if the first number is the same or "after" the second, and
// negative otherwise

int32_t mod32Difference(uint32_t a, uint32_t b);

int get_device_id(uint8_t *id, int int_length);

#ifdef CONFIG_USE_GIT_VERSION_STRING
extern char git_version_string[];
#endif

#endif // _COMMON_H

#ifdef __cplusplus
}
#endif<|MERGE_RESOLUTION|>--- conflicted
+++ resolved
@@ -379,18 +379,12 @@
 double vol2attn(double vol, long max_db, long min_db);
 
 // return a time in nanoseconds
-<<<<<<< HEAD
-// uint64_t get_absolute_time_in_fp(void); // obselete
-uint64_t get_absolute_time_in_ns(void);
-uint64_t get_monotonic_time_in_ns(void); // to try and get precise FPS values
-=======
 #ifdef COMPILE_FOR_LINUX_AND_FREEBSD_AND_CYGWIN_AND_OPENBSD
 // Not defined for macOS
 uint64_t get_realtime_in_ns(void);
 #endif
 uint64_t get_absolute_time_in_ns(void);  // monotonic_raw or monotonic
 uint64_t get_monotonic_time_in_ns(void); // NTP-disciplined
->>>>>>> 56bef8e7
 
 // time at startup for debugging timing
 extern uint64_t ns_time_at_startup, ns_time_at_last_debug_message;
