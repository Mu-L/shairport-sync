/*
 * Adaption of ap2-sender by ViktoriiaKh:
 *    <https://github.com/ViktoriiaKh/ap2-sender>
 *
 * To test, it is useful to try with this receiver:
 *    <https://github.com/ckdo/airplay2-receiver>
 *
 * The Secure Remote Password 6a implementation is adapted from:
 *  - Tom Cocagne
 *    <https://github.com/cocagne/csrp>
 *
 * TLV helpers are adapted from ESP homekit:
 *    <https://github.com/maximkulkin/esp-homekit>
 *
 * The MIT License (MIT)
 *
 * Permission is hereby granted, free of charge, to any person obtaining a copy of
 * this software and associated documentation files (the "Software"), to deal in
 * the Software without restriction, including without limitation the rights to
 * use, copy, modify, merge, publish, distribute, sublicense, and/or sell copies
 * of the Software, and to permit persons to whom the Software is furnished to do
 * so, subject to the following conditions:
 *
 * The above copyright notice and this permission notice shall be included in all
 * copies or substantial portions of the Software.
 *
 * THE SOFTWARE IS PROVIDED "AS IS", WITHOUT WARRANTY OF ANY KIND, EXPRESS OR
 * IMPLIED, INCLUDING BUT NOT LIMITED TO THE WARRANTIES OF MERCHANTABILITY,
 * FITNESS FOR A PARTICULAR PURPOSE AND NONINFRINGEMENT. IN NO EVENT SHALL THE
 * AUTHORS OR COPYRIGHT HOLDERS BE LIABLE FOR ANY CLAIM, DAMAGES OR OTHER
 * LIABILITY, WHETHER IN AN ACTION OF CONTRACT, TORT OR OTHERWISE, ARISING FROM,
 * OUT OF OR IN CONNECTION WITH THE SOFTWARE OR THE USE OR OTHER DEALINGS IN THE
 * SOFTWARE.
 *
 */

#include <stdio.h>
#include <stdlib.h>
#include <string.h>
#include <inttypes.h>

#include <assert.h>

#include <sodium.h>

#include "pair-internal.h"
#include "pair-tlv.h"


/* ----------------------------- DEFINES ETC ------------------------------- */

#define USERNAME "Pair-Setup"
#define AUTHTAG_LENGTH 16
#define NONCE_LENGTH 12 // 96 bits according to chacha poly1305
#define REQUEST_BUFSIZE 4096
#define ENCRYPTED_LEN_MAX 0x400

enum pair_keys
{
  PAIR_SETUP_MSG01 = 0,
  PAIR_SETUP_MSG02,
  PAIR_SETUP_MSG03,
  PAIR_SETUP_MSG04,
  PAIR_SETUP_MSG05,
  PAIR_SETUP_MSG06,
  PAIR_SETUP_CONTROLLER_SIGN,
  PAIR_SETUP_ACCESSORY_SIGN,
  PAIR_VERIFY_MSG01,
  PAIR_VERIFY_MSG02,
  PAIR_VERIFY_MSG03,
  PAIR_VERIFY_MSG04,
  PAIR_CONTROL_WRITE,
  PAIR_CONTROL_READ,
  PAIR_EVENTS_WRITE,
  PAIR_EVENTS_READ,
};

struct pair_keys_map
{
  uint8_t state;
  const char *salt;
  const char *info;
  const char nonce[8];
};

static struct pair_keys_map pair_keys_map[] =
{
  // Used for /pair-setup
  { 0x01, NULL, NULL, "" },
  { 0x02, NULL, NULL, "" },
  { 0x03, NULL, NULL, "" },
  { 0x04, NULL, NULL, "" },
  { 0x05, "Pair-Setup-Encrypt-Salt", "Pair-Setup-Encrypt-Info", "PS-Msg05" },
  { 0x06, "Pair-Setup-Encrypt-Salt", "Pair-Setup-Encrypt-Info", "PS-Msg06" },
  { 0, "Pair-Setup-Controller-Sign-Salt", "Pair-Setup-Controller-Sign-Info", "" },
  { 0, "Pair-Setup-Accessory-Sign-Salt", "Pair-Setup-Accessory-Sign-Info", "" },

  // Used for /pair-verify
  { 0x01, NULL, NULL, "" },
  { 0x02, "Pair-Verify-Encrypt-Salt", "Pair-Verify-Encrypt-Info", "PV-Msg02" },
  { 0x03, "Pair-Verify-Encrypt-Salt", "Pair-Verify-Encrypt-Info", "PV-Msg03" },
  { 0x04, NULL, NULL, "" },

  // Encryption/decryption of control channel
  { 0, "Control-Salt", "Control-Write-Encryption-Key", "" },
  { 0, "Control-Salt", "Control-Read-Encryption-Key", "" },

  // Encryption/decryption of event channel
  { 0, "Events-Salt", "Events-Write-Encryption-Key", "" },
  { 0, "Events-Salt", "Events-Read-Encryption-Key", "" },
};

enum pair_method {
  PairingMethodPairSetup          = 0x00,
  PairingMethodPairSetupWithAuth  = 0x01,
  PairingMethodPairVerify         = 0x02,
  PairingMethodAddPairing         = 0x03,
  PairingMethodRemovePairing      = 0x04,
  PairingMethodListPairings       = 0x05
};

enum pair_flags {
  PairingFlagsTransient           = 0x10,
};

// Forwards
const struct pair_definition pair_client_homekit_normal;
const struct pair_definition pair_client_homekit_transient;
const struct pair_definition pair_server_homekit;


/* ---------------------------------- SRP ----------------------------------- */

typedef enum
{
  SRP_NG_2048,
  SRP_NG_3072,
  SRP_NG_CUSTOM
} SRP_NGType;

typedef struct
{
  bnum N;
  bnum g;
} NGConstant;

struct SRPUser
{
  enum hash_alg     alg;
  NGConstant        *ng;

  bnum a;
  bnum A;
  bnum S;

  const unsigned char *bytes_A;
  int           authenticated;

  char          *username;
  unsigned char *password;
  int           password_len;

  unsigned char M           [SHA512_DIGEST_LENGTH];
  unsigned char H_AMK       [SHA512_DIGEST_LENGTH];
  unsigned char session_key [SHA512_DIGEST_LENGTH];
  int           session_key_len;
};

struct SRPVerifier
{
  enum hash_alg     alg;
  NGConstant        *ng;

  const unsigned char *bytes_B;
  int           authenticated;

  char          *username;

  unsigned char M           [SHA512_DIGEST_LENGTH];
  unsigned char H_AMK       [SHA512_DIGEST_LENGTH];
  unsigned char session_key [SHA512_DIGEST_LENGTH];
  int           session_key_len;
};

struct NGHex
{
  const char *n_hex;
  const char *g_hex;
};

// These constants here were pulled from Appendix A of RFC 5054
static struct NGHex global_Ng_constants[] =
{
  { /* 2048 */
    "AC6BDB41324A9A9BF166DE5E1389582FAF72B6651987EE07FC3192943DB56050A37329CBB4"
    "A099ED8193E0757767A13DD52312AB4B03310DCD7F48A9DA04FD50E8083969EDB767B0CF60"
    "95179A163AB3661A05FBD5FAAAE82918A9962F0B93B855F97993EC975EEAA80D740ADBF4FF"
    "747359D041D5C33EA71D281E446B14773BCA97B43A23FB801676BD207A436C6481F1D2B907"
    "8717461A5B9D32E688F87748544523B524B0D57D5EA77A2775D2ECFA032CFBDBF52FB37861"
    "60279004E57AE6AF874E7303CE53299CCC041C7BC308D82A5698F3A8D0C38271AE35F8E9DB"
    "FBB694B5C803D89F7AE435DE236D525F54759B65E372FCD68EF20FA7111F9E4AFF73",
    "2"
  },
  { /* 3072 */
    "FFFFFFFFFFFFFFFFC90FDAA22168C234C4C6628B80DC1CD129024E088A67CC74020BBEA63B"
    "139B22514A08798E3404DDEF9519B3CD3A431B302B0A6DF25F14374FE1356D6D51C245E485"
    "B576625E7EC6F44C42E9A637ED6B0BFF5CB6F406B7EDEE386BFB5A899FA5AE9F24117C4B1F"
    "E649286651ECE45B3DC2007CB8A163BF0598DA48361C55D39A69163FA8FD24CF5F83655D23"
    "DCA3AD961C62F356208552BB9ED529077096966D670C354E4ABC9804F1746C08CA18217C32"
    "905E462E36CE3BE39E772C180E86039B2783A2EC07A28FB5C55DF06F4C52C9DE2BCBF69558"
    "17183995497CEA956AE515D2261898FA051015728E5A8AAAC42DAD33170D04507A33A85521"
    "ABDF1CBA64ECFB850458DBEF0A8AEA71575D060C7DB3970F85A6E1E4C7ABF5AE8CDB0933D7"
    "1E8C94E04A25619DCEE3D2261AD2EE6BF12FFA06D98A0864D87602733EC86A64521F2B1817"
    "7B200CBBE117577A615D6C770988C0BAD946E208E24FA074E5AB3143DB5BFCE0FD108E4B82"
    "D120A93AD2CAFFFFFFFFFFFFFFFF",
    "5"
  },
  {0,0} /* null sentinel */
};


static NGConstant *
new_ng(SRP_NGType ng_type, const char *n_hex, const char *g_hex)
{
  NGConstant *ng = calloc(1, sizeof(NGConstant));

  if ( ng_type != SRP_NG_CUSTOM )
    {
      n_hex = global_Ng_constants[ ng_type ].n_hex;
      g_hex = global_Ng_constants[ ng_type ].g_hex;
    }

  bnum_hex2bn(ng->N, n_hex);
  bnum_hex2bn(ng->g, g_hex);

  return ng;
}

static void
free_ng(NGConstant * ng)
{
  if (!ng)
    return;

  bnum_free(ng->N);
  bnum_free(ng->g);
  free(ng);
}

static bnum
calculate_x(enum hash_alg alg, const bnum salt, const char *username, const unsigned char *password, int password_len)
{
  unsigned char ucp_hash[SHA512_DIGEST_LENGTH];
  HashCTX       ctx;

  hash_init( alg, &ctx );
  hash_update( alg, &ctx, username, strlen(username) );
  hash_update( alg, &ctx, ":", 1 );
  hash_update( alg, &ctx, password, password_len );
  hash_final( alg, &ctx, ucp_hash );

  return H_ns( alg, salt, ucp_hash, hash_length(alg) );
}

static void
calculate_M(enum hash_alg alg, NGConstant *ng, unsigned char *dest, const char *I, const bnum s,
            const bnum A, const bnum B, const unsigned char *K, int K_len)
{
  unsigned char H_N[ SHA512_DIGEST_LENGTH ];
  unsigned char H_g[ SHA512_DIGEST_LENGTH ];
  unsigned char H_I[ SHA512_DIGEST_LENGTH ];
  unsigned char H_xor[ SHA512_DIGEST_LENGTH ];
  HashCTX       ctx;
  int           i = 0;
  int           hash_len = hash_length(alg);

  hash_num( alg, ng->N, H_N );
  hash_num( alg, ng->g, H_g );

  hash(alg, (const unsigned char *)I, strlen(I), H_I);

  for (i=0; i < hash_len; i++ )
    H_xor[i] = H_N[i] ^ H_g[i];
    
  hash_init( alg, &ctx );

  hash_update( alg, &ctx, H_xor, hash_len );
  hash_update( alg, &ctx, H_I,   hash_len );
  update_hash_n( alg, &ctx, s );
  update_hash_n( alg, &ctx, A );
  update_hash_n( alg, &ctx, B );
  hash_update( alg, &ctx, K, K_len );

  hash_final( alg, &ctx, dest );
}

static void
calculate_H_AMK(enum hash_alg alg, unsigned char *dest, const bnum A, const unsigned char * M, const unsigned char * K, int K_len)
{
  HashCTX ctx;

  hash_init( alg, &ctx );

  update_hash_n( alg, &ctx, A );
  hash_update( alg, &ctx, M, hash_length(alg) );
  hash_update( alg, &ctx, K, K_len );

  hash_final( alg, &ctx, dest );
}

/* ----------------------- SRP for the client side -------------------------- */

static struct SRPUser *
srp_user_new(enum hash_alg alg, SRP_NGType ng_type, const char *username,
             const unsigned char *bytes_password, int len_password,
             const char *n_hex, const char *g_hex)
{
  struct SRPUser  *usr  = calloc(1, sizeof(struct SRPUser));
  int              ulen = strlen(username) + 1;

  if (!usr)
    goto err_exit;

  usr->alg = alg;
  usr->ng  = new_ng( ng_type, n_hex, g_hex );

  bnum_new(usr->a);
  bnum_new(usr->A);
  bnum_new(usr->S);

  if (!usr->ng || !usr->a || !usr->A || !usr->S)
    goto err_exit;

  usr->username     = malloc(ulen);
  usr->password     = malloc(len_password);
  usr->password_len = len_password;

  if (!usr->username || !usr->password)
    goto err_exit;

  memcpy(usr->username, username,       ulen);
  memcpy(usr->password, bytes_password, len_password);

  usr->authenticated = 0;
  usr->bytes_A = 0;

  return usr;

 err_exit:
  if (!usr)
    return NULL;

  bnum_free(usr->a);
  bnum_free(usr->A);
  bnum_free(usr->S);

  free(usr->username);
  if (usr->password)
    {
      memset(usr->password, 0, usr->password_len);
      free(usr->password);
    }
  free(usr);

  return NULL;
}

static void
srp_user_free(struct SRPUser *usr)
{
  if(!usr)
    return;

  bnum_free(usr->a);
  bnum_free(usr->A);
  bnum_free(usr->S);

  free_ng(usr->ng);

  memset(usr->password, 0, usr->password_len);

  free(usr->username);
  free(usr->password);
  free((char *)usr->bytes_A);

  memset(usr, 0, sizeof(*usr));
  free(usr);
}

static int
srp_user_is_authenticated(struct SRPUser *usr)
{
  return usr->authenticated;
}

static const unsigned char *
srp_user_get_session_key(struct SRPUser *usr, int *key_length)
{
  if (key_length)
    *key_length = usr->session_key_len;
  return usr->session_key;
}

/* Output: username, bytes_A, len_A */
static void
srp_user_start_authentication(struct SRPUser *usr, const char **username,
                              const unsigned char **bytes_A, int *len_A)
{
  bnum_random(usr->a, 256);
//  BN_hex2bn(&(usr->a), "D929DFB605687233C9E9030C2280156D03BDB9FDCF3CCE3BC27D9CCFCB5FF6A1");

  bnum_modexp(usr->A, usr->ng->g, usr->a, usr->ng->N);
    
  *len_A   = bnum_num_bytes(usr->A);
  *bytes_A = malloc(*len_A);

  if (!*bytes_A)
    {
      *len_A = 0;
      *bytes_A = 0;
      *username = 0;
      return;
    }

  bnum_bn2bin(usr->A, (unsigned char *) *bytes_A, *len_A);

  usr->bytes_A = *bytes_A;
  *username = usr->username;
}

/* Output: bytes_M. Buffer length is SHA512_DIGEST_LENGTH */
static void
srp_user_process_challenge(struct SRPUser *usr, const unsigned char *bytes_s, int len_s,
                           const unsigned char *bytes_B, int len_B,
                           const unsigned char **bytes_M, int *len_M )
{
  bnum s, B, k, v;
  bnum tmp1, tmp2, tmp3;
  bnum u, x;

  *len_M = 0;
  *bytes_M = 0;

  bnum_bin2bn(s, bytes_s, len_s);
  bnum_bin2bn(B, bytes_B, len_B);
  k    = H_nn_pad(usr->alg, usr->ng->N, usr->ng->g);

  bnum_new(v);
  bnum_new(tmp1);
  bnum_new(tmp2);
  bnum_new(tmp3);

  if (!s || !B || !k || !v || !tmp1 || !tmp2 || !tmp3)
    goto cleanup1;

  u = H_nn_pad(usr->alg, usr->A, B);
  x = calculate_x(usr->alg, s, usr->username, usr->password, usr->password_len);
  if (!u || !x)
    goto cleanup2;

  // SRP-6a safety check
  if (!bnum_is_zero(B) && !bnum_is_zero(u))
    {
      bnum_modexp(v, usr->ng->g, x, usr->ng->N);

      // S = (B - k*(g^x)) ^ (a + ux)
      bnum_mul(tmp1, u, x);
      bnum_add(tmp2, usr->a, tmp1);        // tmp2 = (a + ux)
      bnum_modexp(tmp1, usr->ng->g, x, usr->ng->N);
      bnum_mul(tmp3, k, tmp1);             // tmp3 = k*(g^x)
      bnum_sub(tmp1, B, tmp3);             // tmp1 = (B - K*(g^x))
      bnum_modexp(usr->S, tmp1, tmp2, usr->ng->N);

      hash_num(usr->alg, usr->S, usr->session_key);
      usr->session_key_len = hash_length(usr->alg);

      calculate_M(usr->alg, usr->ng, usr->M, usr->username, s, usr->A, B, usr->session_key, usr->session_key_len);
      calculate_H_AMK(usr->alg, usr->H_AMK, usr->A, usr->M, usr->session_key, usr->session_key_len);

      *bytes_M = usr->M;
      if (len_M)
        *len_M = hash_length(usr->alg);
    }
  else
    {
      *bytes_M = NULL;
      if (len_M)
        *len_M   = 0;
    }

 cleanup2:
  bnum_free(x);
  bnum_free(u);
 cleanup1:
  bnum_free(tmp3);
  bnum_free(tmp2);
  bnum_free(tmp1);
  bnum_free(v);
  bnum_free(k);
  bnum_free(B);
  bnum_free(s);
}

static void
srp_user_verify_session(struct SRPUser *usr, const unsigned char *bytes_HAMK)
{
  if (memcmp(usr->H_AMK, bytes_HAMK, hash_length(usr->alg)) == 0)
    usr->authenticated = 1;
}


/* ----------------------- SRP for the server side -------------------------- */

static int
srp_create_salted_verification_key(enum hash_alg alg,
                                   SRP_NGType ng_type, const char *username,
                                   const unsigned char *password, int len_password,
                                   unsigned char **bytes_s, int *len_s, 
                                   unsigned char **bytes_v, int *len_v,
                                   const char *n_hex, const char *g_hex )
{
  bnum s, v, x;
  NGConstant *ng;

  bnum_new(s);
  bnum_new(v);
  x = NULL;

  ng = new_ng(ng_type, n_hex, g_hex);

  *bytes_s = NULL;
  *bytes_v = NULL;

  if (!s || !v || !ng)
    goto error;

  bnum_random(s, 128); // MODIFIED from csrp's BN_rand(s, 32, -1, 0)

  x = calculate_x(alg, s, username, password, len_password);
  if (!x)
    goto error;

  bnum_modexp(v, ng->g, x, ng->N);

  *len_s = bnum_num_bytes(s);
  *len_v = bnum_num_bytes(v);

  *bytes_s = malloc(*len_s);
  *bytes_v = malloc(*len_v);
  if (!(*bytes_s) || !(*bytes_v))
    goto error;

  bnum_bn2bin(s, (unsigned char *) *bytes_s, *len_s);
  bnum_bn2bin(v, (unsigned char *) *bytes_v, *len_v);

  free_ng(ng);
  bnum_free(s);
  bnum_free(v);
  bnum_free(x);
  return 0;

 error:
  free(*bytes_s);
  free(*bytes_v);
  free_ng(ng);
  bnum_free(s);
  bnum_free(v);
  bnum_free(x);
  return -1;
}

static int
srp_verifier_start_authentication(enum hash_alg alg, SRP_NGType ng_type,
                                  const unsigned char *bytes_v, int len_v,
                                  unsigned char **bytes_b, int *len_b,
                                  unsigned char **bytes_B, int *len_B,
                                  const char *n_hex, const char *g_hex)
{
  bnum v, k, b, B, tmp1, tmp2;
  NGConstant *ng;

  v = NULL;
  k = NULL;
  bnum_new(b);
  bnum_new(B);
  bnum_new(tmp1);
  bnum_new(tmp2);

  *len_b   = 0;
  *bytes_b = NULL;
  *len_B   = 0;
  *bytes_B = NULL;

  ng = new_ng(ng_type, n_hex, g_hex);

  if (!b || !B || !tmp1 || !tmp2 || !ng)
    goto error;

  bnum_bin2bn(v, bytes_v, len_v);

  bnum_random(b, 256); // MODIFIED from BN_rand(b, 256, -1, 0)

  k = H_nn_pad(alg, ng->N, ng->g); // MODIFIED from H_nn(alg, ng->N, ng->g)
  if (!k)
    goto error;

  // B = kv + g^b
  bnum_mul(tmp1, k, v);
  bnum_modexp(tmp2, ng->g, b, ng->N);
  bnum_modadd(B, tmp1, tmp2, ng->N);

  *len_B = bnum_num_bytes(B);
  *len_b = bnum_num_bytes(b);

  *bytes_B = malloc(*len_B);
  *bytes_b = malloc(*len_b);
  if (!(*bytes_B) || !(*bytes_b))
    goto error;

  bnum_bn2bin(B, (unsigned char *) *bytes_B, *len_B);
  bnum_bn2bin(b, (unsigned char *) *bytes_b, *len_b);

  bnum_free(b);
  bnum_free(B);
  bnum_free(v);
  bnum_free(k);
  bnum_free(tmp1);
  bnum_free(tmp2);
  free_ng(ng);
  return 0;

 error:
  free(*bytes_B);
  free(*bytes_b);
  bnum_free(b);
  bnum_free(B);
  bnum_free(v);
  bnum_free(k);
  bnum_free(tmp1);
  bnum_free(tmp2);
  free_ng(ng);
  return -1;
}

static void
srp_verifier_free(struct SRPVerifier *ver)
{
  if (!ver)
    return;

  free_ng(ver->ng);

  free(ver->username);

  memset(ver, 0, sizeof(struct SRPVerifier));
  free(ver);
}

static struct SRPVerifier *
srp_verifier_new(enum hash_alg alg, SRP_NGType ng_type, const char *username,
                 const unsigned char *bytes_s, int len_s,
                 const unsigned char *bytes_v, int len_v,
                 const unsigned char *bytes_A, int len_A,
                 const unsigned char *bytes_b, int len_b,
                 const unsigned char *bytes_B, int len_B,
                 const char *n_hex, const char *g_hex )
{
  struct SRPVerifier *ver = NULL;
  bnum s, v, A, b, B, S, tmp1, tmp2, u, k;
  NGConstant *ng;
  size_t ulen;

  bnum_bin2bn(s, bytes_s, len_s);
  bnum_bin2bn(v, bytes_v, len_v);
  bnum_bin2bn(A, bytes_A, len_A);
  bnum_bin2bn(b, bytes_b, len_b);
  bnum_bin2bn(B, bytes_B, len_B);
  bnum_new(S);
  bnum_new(tmp1);
  bnum_new(tmp2);
  u = NULL;
  k = NULL;

  ng = new_ng(ng_type, n_hex, g_hex);

  if (!s || !v || !A || !B || !S || !b || !tmp1 || !tmp2 || !ng)
    goto error;

  ver = calloc(1, sizeof(struct SRPVerifier));
  if (!ver)
    goto error;

  ulen = strlen(username) + 1;

  ver->alg = alg;
  ver->ng  = ng;

  ver->username = malloc(ulen);
  if (!ver->username)
    goto error;

  memcpy(ver->username, username, ulen);

  ver->authenticated = 0;

  // SRP-6a safety check
  bnum_mod(tmp1, A, ng->N);
  if (bnum_is_zero(tmp1))
    goto error;

  k = H_nn_pad(alg, ng->N, ng->g); // MODIFIED from H_nn(alg, ng->N, ng->g)
  u = H_nn_pad(alg, A, B); // MODIFIED from H_nn(alg, A, B)

  // S = (A *(v^u)) ^ b
  bnum_modexp(tmp1, v, u, ng->N);
  bnum_mul(tmp2, A, tmp1);
  bnum_modexp(S, tmp2, b, ng->N);

  hash_num(alg, S, ver->session_key);
  ver->session_key_len = hash_length(ver->alg);

  calculate_M(alg, ng, ver->M, username, s, A, B, ver->session_key, ver->session_key_len);
  calculate_H_AMK(alg, ver->H_AMK, A, ver->M, ver->session_key, ver->session_key_len);

  ver->bytes_B = bytes_B;

  bnum_free(s);
  bnum_free(v);
  bnum_free(A);
  bnum_free(u);
  bnum_free(k);
  bnum_free(B);
  bnum_free(S);
  bnum_free(b);
  bnum_free(tmp1);
  bnum_free(tmp2);
  return ver;

 error:
  srp_verifier_free(ver);
  bnum_free(s);
  bnum_free(v);
  bnum_free(A);
  bnum_free(u);
  bnum_free(k);
  bnum_free(B);
  bnum_free(S);
  bnum_free(b);
  bnum_free(tmp1);
  bnum_free(tmp2);
  return NULL;
}

// user_M must be exactly SHA512_DIGEST_LENGTH bytes in size
static void
srp_verifier_verify_session(struct SRPVerifier *ver, const unsigned char *user_M, const unsigned char **bytes_HAMK)
{
  if (memcmp(ver->M, user_M, hash_length(ver->alg)) == 0)
    {
      ver->authenticated = 1;
      *bytes_HAMK = ver->H_AMK;
    }
  else
    *bytes_HAMK = NULL;
}

static const unsigned char *
srp_verifier_get_session_key(struct SRPVerifier *ver, int *key_length)
{
  if (key_length)
    *key_length = hash_length(ver->alg);

  return ver->session_key;
}

/* -------------------------------- HELPERS --------------------------------- */

static void
hexread(uint8_t *out, size_t out_len, const char *in)
{
  char hex[] = { 0, 0, 0 };
  int i;

  for (i = 0; i < out_len; i++, in+=2)
    {
      hex[0] = in[0];
      hex[1] = in[1];
      out[i] = strtol(hex, NULL, 16);
    }
}

static pair_tlv_values_t *
message_process(const uint8_t *data, size_t data_len, const char **errmsg)
{
  pair_tlv_values_t *response;
  pair_tlv_t *error;
  int ret;

  response = pair_tlv_new();
  if (!response)
    {
      *errmsg = "Out of memory\n";
      return NULL;
    }

  ret = pair_tlv_parse(data, data_len, response);
  if (ret < 0)
    {
      *errmsg = "Could not parse TLV\n";
      goto error;
    }

#ifdef DEBUG_PAIR
  pair_tlv_debug(response);
#endif

  error = pair_tlv_get_value(response, TLVType_Error);
  if (error)
    {
      if (error->value[0] == TLVError_Authentication)
	*errmsg = "Device returned an authentication failure";
      else if (error->value[0] == TLVError_Backoff)
	*errmsg = "Device told us to back off pairing attempts\n";
      else if (error->value[0] == TLVError_MaxPeers)
	*errmsg = "Max peers trying to connect to device\n";
      else if (error->value[0] == TLVError_MaxTries)
	*errmsg = "Max pairing attemps reached\n";
      else if (error->value[0] == TLVError_Unavailable)
	*errmsg = "Device is unuavailble at this time\n";
      else
	*errmsg = "Device is busy/returned unknown error\n";

      goto error;
    }

  return response;

 error:
  pair_tlv_free(response);
  return NULL;
}

/* Executes SHA512 RFC 5869 extract + expand, writing a derived key to okm

   hkdfExtract(SHA512, salt, salt_len, ikm, ikm_len, prk);
   hkdfExpand(SHA512, prk, SHA512_LEN, info, info_len, okm, okm_len);
*/
static int
hkdf_extract_expand(uint8_t *okm, size_t okm_len, const uint8_t *ikm, size_t ikm_len, enum pair_keys pair_key)
{
#ifdef CONFIG_OPENSSL
#include <openssl/kdf.h>
  EVP_PKEY_CTX *pctx;

  if (okm_len > SHA512_DIGEST_LENGTH)
    return -1;
  if (! (pctx = EVP_PKEY_CTX_new_id(EVP_PKEY_HKDF, NULL)))
    return -1;
  if (EVP_PKEY_derive_init(pctx) <= 0)
    goto error;
  if (EVP_PKEY_CTX_set_hkdf_md(pctx, EVP_sha512()) <= 0)
    goto error;
  if (EVP_PKEY_CTX_set1_hkdf_salt(pctx, (const unsigned char *)pair_keys_map[pair_key].salt, strlen(pair_keys_map[pair_key].salt)) <= 0)
    goto error;
  if (EVP_PKEY_CTX_set1_hkdf_key(pctx, ikm, ikm_len) <= 0)
    goto error;
  if (EVP_PKEY_CTX_add1_hkdf_info(pctx, (const unsigned char *)pair_keys_map[pair_key].info, strlen(pair_keys_map[pair_key].info)) <= 0)
    goto error;
  if (EVP_PKEY_derive(pctx, okm, &okm_len) <= 0)
    goto error;

  EVP_PKEY_CTX_free(pctx);
  return 0;

 error:
  EVP_PKEY_CTX_free(pctx);
  return -1;
#elif CONFIG_GCRYPT
  uint8_t prk[SHA512_DIGEST_LENGTH];
  gcry_md_hd_t hmac_handle;

  if (okm_len > SHA512_DIGEST_LENGTH)
    return -1; // Below calculation not valid if output is larger than hash size
  if (gcry_md_open(&hmac_handle, GCRY_MD_SHA512, GCRY_MD_FLAG_HMAC) != GPG_ERR_NO_ERROR)
    return -1;
  if (gcry_md_setkey(hmac_handle, (const unsigned char *)pair_keys_map[pair_key].salt, strlen(pair_keys_map[pair_key].salt)) != GPG_ERR_NO_ERROR)
    goto error;
  gcry_md_write(hmac_handle, ikm, ikm_len);
  memcpy(prk, gcry_md_read(hmac_handle, 0), sizeof(prk));

  gcry_md_reset(hmac_handle);

  if (gcry_md_setkey(hmac_handle, prk, sizeof(prk)) != GPG_ERR_NO_ERROR)
    goto error;
  gcry_md_write(hmac_handle, (const unsigned char *)pair_keys_map[pair_key].info, strlen(pair_keys_map[pair_key].info));
  gcry_md_putc(hmac_handle, 1);

  memcpy(okm, gcry_md_read(hmac_handle, 0), okm_len);

  gcry_md_close(hmac_handle);
  return 0;

 error:
  gcry_md_close(hmac_handle);
  return -1;
#else
  return -1;
#endif
}

static int
encrypt_chacha(uint8_t *cipher, const uint8_t *plain, size_t plain_len, const uint8_t *key, size_t key_len, const void *ad, size_t ad_len, uint8_t *tag, size_t tag_len, const uint8_t nonce[NONCE_LENGTH])
{
#ifdef CONFIG_OPENSSL
  EVP_CIPHER_CTX *ctx;
  int len;

  if (! (ctx = EVP_CIPHER_CTX_new()))
    return -1;

  if (EVP_EncryptInit_ex(ctx, EVP_chacha20_poly1305(), NULL, key, nonce) != 1)
    goto error;

  if (EVP_CIPHER_CTX_set_padding(ctx, 0) != 1) // Maybe not necessary
    goto error;

  if (ad_len > 0 && EVP_EncryptUpdate(ctx, NULL, &len, ad, ad_len) != 1)
    goto error;

  if (EVP_EncryptUpdate(ctx, cipher, &len, plain, plain_len) != 1)
    goto error;

  assert(len == plain_len);

  if (EVP_EncryptFinal_ex(ctx, NULL, &len) != 1)
    goto error;

  if (EVP_CIPHER_CTX_ctrl(ctx, EVP_CTRL_AEAD_GET_TAG, tag_len, tag) != 1)
    goto error;

  EVP_CIPHER_CTX_free(ctx);
  return 0;

 error:
  EVP_CIPHER_CTX_free(ctx);
  return -1;
#elif CONFIG_GCRYPT
  gcry_cipher_hd_t hd;

  if (gcry_cipher_open(&hd, GCRY_CIPHER_CHACHA20, GCRY_CIPHER_MODE_POLY1305, 0) != GPG_ERR_NO_ERROR)
    return -1;

  if (gcry_cipher_setkey(hd, key, key_len) != GPG_ERR_NO_ERROR)
    goto error;

  if (gcry_cipher_setiv(hd, nonce, NONCE_LENGTH) != GPG_ERR_NO_ERROR)
    goto error;

  if (ad_len > 0 && gcry_cipher_authenticate(hd, ad, ad_len) != GPG_ERR_NO_ERROR)
    goto error;

  if (gcry_cipher_encrypt(hd, cipher, plain_len, plain, plain_len) != GPG_ERR_NO_ERROR)
    goto error;

  if (gcry_cipher_gettag(hd, tag, tag_len) != GPG_ERR_NO_ERROR)
    goto error;

  gcry_cipher_close(hd);
  return 0;

 error:
  gcry_cipher_close(hd);
  return -1;
#else
  return -1;
#endif
}

static int
decrypt_chacha(uint8_t *plain, const uint8_t *cipher, size_t cipher_len, const uint8_t *key, size_t key_len, const void *ad, size_t ad_len, uint8_t *tag, size_t tag_len, const uint8_t nonce[NONCE_LENGTH])
{
#ifdef CONFIG_OPENSSL
  EVP_CIPHER_CTX *ctx;
  int len;

  if (! (ctx = EVP_CIPHER_CTX_new()))
    return -1;

  if (EVP_DecryptInit_ex(ctx, EVP_chacha20_poly1305(), NULL, key, nonce) != 1)
    goto error;

  if (EVP_CIPHER_CTX_set_padding(ctx, 0) != 1) // Maybe not necessary
    goto error;

  if (EVP_CIPHER_CTX_ctrl(ctx, EVP_CTRL_AEAD_SET_TAG, tag_len, tag) != 1)
    goto error;

  if (ad_len > 0 && EVP_DecryptUpdate(ctx, NULL, &len, ad, ad_len) != 1)
    goto error;

  if (EVP_DecryptUpdate(ctx, plain, &len, cipher, cipher_len) != 1)
    goto error;

  if (EVP_DecryptFinal_ex(ctx, NULL, &len) != 1)
    goto error;

  EVP_CIPHER_CTX_free(ctx);
  return 0;

 error:
  EVP_CIPHER_CTX_free(ctx);
  return -1;
#elif CONFIG_GCRYPT
  gcry_cipher_hd_t hd;

  if (gcry_cipher_open(&hd, GCRY_CIPHER_CHACHA20, GCRY_CIPHER_MODE_POLY1305, 0) != GPG_ERR_NO_ERROR)
    return -1;

  if (gcry_cipher_setkey(hd, key, key_len) != GPG_ERR_NO_ERROR)
    goto error;

  if (gcry_cipher_setiv(hd, nonce, NONCE_LENGTH) != GPG_ERR_NO_ERROR)
    goto error;

  if (ad_len > 0 && gcry_cipher_authenticate(hd, ad, ad_len) != GPG_ERR_NO_ERROR)
    goto error;

  if (gcry_cipher_decrypt(hd, plain, cipher_len, cipher, cipher_len) != GPG_ERR_NO_ERROR)
    goto error;

  if (gcry_cipher_checktag(hd, tag, tag_len) != GPG_ERR_NO_ERROR)
    goto error;

  gcry_cipher_close(hd);
  return 0;

 error:
  gcry_cipher_close(hd);
  return -1;
#else
  return -1;
#endif
}

static int
create_info(uint8_t *info, size_t *info_len, uint8_t *a, size_t a_len, uint8_t *b, size_t b_len, uint8_t *c, size_t c_len)
{
  if (a_len + b_len + c_len > *info_len)
    return -1;

  *info_len = a_len + b_len + c_len;
  memcpy(info, a, a_len);
  memcpy(info + a_len, b, b_len);
  memcpy(info + a_len + b_len, c, c_len);

  return 0;
}

static int
create_and_sign_device_info(uint8_t *msg, size_t *msg_len, const char *device_id, uint8_t *device_x, size_t device_x_len, uint8_t *pk, size_t pk_len, uint8_t *sk)
{
  pair_tlv_values_t *tlv;
  uint8_t device_info[256];
  size_t device_info_len;
  size_t device_id_len;
  uint8_t signature[crypto_sign_BYTES];
  int ret;

  device_id_len = strlen(device_id);
  device_info_len = sizeof(device_info);

  ret = create_info(device_info, &device_info_len, device_x, device_x_len, (uint8_t *)device_id, device_id_len, pk, pk_len);
  if (ret < 0)
    return -1;

  crypto_sign_detached(signature, NULL, device_info, device_info_len, sk);

  tlv = pair_tlv_new();
  pair_tlv_add_value(tlv, TLVType_Identifier, (unsigned char *)device_id, device_id_len);
  pair_tlv_add_value(tlv, TLVType_Signature, signature, sizeof(signature));

  ret = pair_tlv_format(tlv, msg, msg_len);

  pair_tlv_free(tlv);
  return ret;
}

static int
create_and_sign_accessory_info(uint8_t *msg, size_t *msg_len, uint8_t *server_pk, size_t server_pk_len, const char *accessory_id, uint8_t *client_pk, size_t client_pk_len, uint8_t *sk)
{
  pair_tlv_values_t *tlv;
  uint8_t accessory_info[256];
  size_t accessory_info_len;
  size_t accessory_id_len;
  uint8_t signature[crypto_sign_BYTES];
  int ret;

  accessory_id_len = strlen(accessory_id);
  accessory_info_len = sizeof(accessory_info);

  ret = create_info(accessory_info, &accessory_info_len, server_pk, server_pk_len, (uint8_t *)accessory_id, accessory_id_len, client_pk, client_pk_len);
  if (ret < 0)
    return -1;

  crypto_sign_detached(signature, NULL, accessory_info, accessory_info_len, sk);

  tlv = pair_tlv_new();
  pair_tlv_add_value(tlv, TLVType_Identifier, (unsigned char *)accessory_id, accessory_id_len);
  pair_tlv_add_value(tlv, TLVType_Signature, signature, sizeof(signature));

  ret = pair_tlv_format(tlv, msg, msg_len);

  pair_tlv_free(tlv);
  return ret;
}

static int
verify_info(uint8_t *signature, uint8_t *pk, uint8_t *a, size_t a_len, uint8_t *b, size_t b_len, uint8_t *c, size_t c_len)
{
  uint8_t info[256];
  size_t info_len;
  int ret;

  info_len = sizeof(info);
  ret = create_info(info, &info_len, a, a_len, b, b_len, c, c_len);
  if (ret < 0)
    return -1;

  return crypto_sign_verify_detached(signature, info, info_len, pk);
}


/* ------------------------- CLIENT IMPLEMENTATION -------------------------- */

static int
client_setup_new(struct pair_setup_context *handle, const char *pin, pair_cb add_cb, void *cb_arg, const char *device_id)
{
  struct pair_client_setup_context *sctx = &handle->sctx.client;

  if (sodium_init() == -1)
    return -1;

  if (handle->type == &pair_client_homekit_normal)
    {
      if (!pin || strlen(pin) < 4)
	return -1;
    }
  else if (handle->type == &pair_client_homekit_transient && !pin)
    {
      pin = "3939";
    }

  if (device_id && strlen(device_id) >= PAIR_AP_DEVICE_ID_LEN_MAX)
    return -1;

  memcpy(sctx->pin, pin, sizeof(sctx->pin));

  sctx->add_cb = add_cb;
  sctx->add_cb_arg = cb_arg;

  if (device_id)
    memcpy(sctx->device_id, device_id, strlen(device_id));

  crypto_sign_keypair(sctx->public_key, sctx->private_key);

  return 0;
}

static void
client_setup_free(struct pair_setup_context *handle)
{
  struct pair_client_setup_context *sctx = &handle->sctx.client;

  srp_user_free(sctx->user);

  free(sctx->pkB);
  free(sctx->M2);
  free(sctx->salt);
  free(sctx->epk);
  free(sctx->authtag);
}

static uint8_t *
client_setup_request1(size_t *len, struct pair_setup_context *handle)
{
  struct pair_client_setup_context *sctx = &handle->sctx.client;
  pair_tlv_values_t *request;
  uint8_t *data;
  size_t data_len;
  uint8_t method;
  uint8_t flags;
  int endian_test = 1;
  int ret;

  data_len = REQUEST_BUFSIZE;
  data = malloc(data_len);
  request = pair_tlv_new();

  // Test here instead of setup_new() so we can give an error message
  if(*(char *)&endian_test != 1)
    {
      handle->errmsg = "Setup request 1: No support for big endian architechture";
      goto error;
    }

  sctx->user = srp_user_new(HASH_SHA512, SRP_NG_3072, USERNAME, (unsigned char *)sctx->pin, sizeof(sctx->pin), 0, 0);
  if (!sctx->user)
    {
      handle->errmsg = "Setup request 1: Create SRP user failed";
      goto error;
    }

  method = PairingMethodPairSetup;
  pair_tlv_add_value(request, TLVType_State, &pair_keys_map[PAIR_SETUP_MSG01].state, sizeof(pair_keys_map[PAIR_SETUP_MSG01].state));
  pair_tlv_add_value(request, TLVType_Method, &method, sizeof(method));

  if (handle->type == &pair_client_homekit_transient)
    {
      flags = PairingFlagsTransient;
      pair_tlv_add_value(request, TLVType_Flags, &flags, sizeof(flags));
    }

  ret = pair_tlv_format(request, data, &data_len);
  if (ret < 0)
    {
      handle->errmsg = "Setup request 1: pair_tlv_format returned an error";
      goto error;
    }

  *len = data_len;

  pair_tlv_free(request);
  return data;

 error:
  pair_tlv_free(request);
  free(data);
  return NULL;
}

static uint8_t *
client_setup_request2(size_t *len, struct pair_setup_context *handle)
{
  struct pair_client_setup_context *sctx = &handle->sctx.client;
  pair_tlv_values_t *request;
  uint8_t *data;
  size_t data_len;
  const char *auth_username = NULL;
  int ret;

  data_len = REQUEST_BUFSIZE;
  data = malloc(data_len);
  request = pair_tlv_new();

  // Calculate A
  srp_user_start_authentication(sctx->user, &auth_username, &sctx->pkA, &sctx->pkA_len);

  // Calculate M1 (client proof)
  srp_user_process_challenge(sctx->user, (const unsigned char *)sctx->salt, sctx->salt_len, (const unsigned char *)sctx->pkB, sctx->pkB_len, &sctx->M1, &sctx->M1_len);

  pair_tlv_add_value(request, TLVType_State, &pair_keys_map[PAIR_SETUP_MSG03].state, sizeof(pair_keys_map[PAIR_SETUP_MSG03].state));
  pair_tlv_add_value(request, TLVType_PublicKey, sctx->pkA, sctx->pkA_len);
  pair_tlv_add_value(request, TLVType_Proof, sctx->M1, sctx->M1_len);

  ret = pair_tlv_format(request, data, &data_len);
  if (ret < 0)
    {
      handle->errmsg = "Setup request 2: pair_tlv_format returned an error";
      goto error;
    }

  *len = data_len;

  pair_tlv_free(request);
  return data;

 error:
  pair_tlv_free(request);
  free(data);
  return NULL;
}

static uint8_t *
client_setup_request3(size_t *len, struct pair_setup_context *handle)
{
  struct pair_client_setup_context *sctx = &handle->sctx.client;
  pair_tlv_values_t *request;
  uint8_t *data;
  size_t data_len;
  const unsigned char *session_key;
  int session_key_len;
  uint8_t device_x[32];
  uint8_t nonce[NONCE_LENGTH] = { 0 };
  uint8_t tag[AUTHTAG_LENGTH];
  uint8_t derived_key[32];
  pair_tlv_values_t *append;
  size_t append_len;
  uint8_t *encrypted_data = NULL;
  size_t encrypted_data_len;
  int ret;

  data_len = REQUEST_BUFSIZE;
  data = malloc(data_len);
  request = pair_tlv_new();

  session_key = srp_user_get_session_key(sctx->user, &session_key_len);
  if (!session_key)
    {
      handle->errmsg = "Setup request 3: No valid session key";
      goto error;
    }

  ret = hkdf_extract_expand(device_x, sizeof(device_x), session_key, session_key_len, PAIR_SETUP_CONTROLLER_SIGN);
  if (ret < 0)
    {
      handle->errmsg = "Setup request 3: hkdf error getting device_x";
      goto error;
    }

  ret = create_and_sign_device_info(data, &data_len, sctx->device_id, device_x, sizeof(device_x), sctx->public_key, sizeof(sctx->public_key), sctx->private_key);
  if (ret < 0)
    {
      handle->errmsg = "Setup request 3: error creating signed device info";
      goto error;
    }

  ret = hkdf_extract_expand(derived_key, sizeof(derived_key), session_key, session_key_len, PAIR_SETUP_MSG05);
  if (ret < 0)
    {
      handle->errmsg = "Setup request 3: hkdf error getting derived_key";
      goto error;
    }

  // Append TLV-encoded public key to *data, which already has identifier and signature
  append = pair_tlv_new();
  append_len = REQUEST_BUFSIZE - data_len;
  pair_tlv_add_value(append, TLVType_PublicKey, sctx->public_key, sizeof(sctx->public_key));
  ret = pair_tlv_format(append, data + data_len, &append_len);
  pair_tlv_free(append);
  if (ret < 0)
    {
      handle->errmsg = "Setup request 3: error appending public key to TLV";
      goto error;
    }
  data_len += append_len;

  memcpy(nonce + 4, pair_keys_map[PAIR_SETUP_MSG05].nonce, NONCE_LENGTH - 4);

  encrypted_data_len = data_len + sizeof(tag); // Space for ciphered payload and authtag
  encrypted_data = malloc(encrypted_data_len);

  ret = encrypt_chacha(encrypted_data, data, data_len, derived_key, sizeof(derived_key), NULL, 0, tag, sizeof(tag), nonce);
  if (ret < 0)
    {
      handle->errmsg = "Setup request 3: Could not encrypt";
      goto error;
    }

  memcpy(encrypted_data + data_len, tag, sizeof(tag));

  pair_tlv_add_value(request, TLVType_State, &pair_keys_map[PAIR_SETUP_MSG05].state, sizeof(pair_keys_map[PAIR_SETUP_MSG05].state));
  pair_tlv_add_value(request, TLVType_EncryptedData, encrypted_data, encrypted_data_len);

  data_len = REQUEST_BUFSIZE; // Re-using *data, so pass original length to pair_tlv_format
  ret = pair_tlv_format(request, data, &data_len);
  if (ret < 0)
    {
      handle->errmsg = "Setup request 3: error appending public key to TLV";
      goto error;
    }

  *len = data_len;

  free(encrypted_data);
  pair_tlv_free(request);
  return data;

 error:
  free(encrypted_data);
  pair_tlv_free(request);
  free(data);
  return NULL;
}

static int
client_setup_response1(struct pair_setup_context *handle, const uint8_t *data, size_t data_len)
{
  struct pair_client_setup_context *sctx = &handle->sctx.client;
  pair_tlv_values_t *response;
  pair_tlv_t *pk;
  pair_tlv_t *salt;

  response = message_process(data, data_len, &handle->errmsg);
  if (!response)
    {
      return -1;
    }

  pk = pair_tlv_get_value(response, TLVType_PublicKey);
  salt = pair_tlv_get_value(response, TLVType_Salt);
  if (!pk || !salt)
    {
      handle->errmsg = "Setup response 1: Missing or invalid pk/salt";
      goto error;
    }

  sctx->pkB_len = pk->size; // 384
  sctx->pkB = malloc(sctx->pkB_len);
  memcpy(sctx->pkB, pk->value, sctx->pkB_len);

  sctx->salt_len = salt->size; // 16
  sctx->salt = malloc(sctx->salt_len);
  memcpy(sctx->salt, salt->value, sctx->salt_len);

  pair_tlv_free(response);
  return 0;

 error:
  pair_tlv_free(response);
  return -1;
}

static int
client_setup_response2(struct pair_setup_context *handle, const uint8_t *data, size_t data_len)
{
  struct pair_client_setup_context *sctx = &handle->sctx.client;
  pair_tlv_values_t *response;
  pair_tlv_t *proof;
  const uint8_t *session_key;
  int session_key_len;

  response = message_process(data, data_len, &handle->errmsg);
  if (!response)
    {
      return -1;
    }

  proof = pair_tlv_get_value(response, TLVType_Proof);
  if (!proof)
    {
      handle->errmsg = "Setup response 2: Missing proof";
      goto error;
    }

  sctx->M2_len = proof->size; // 64
  sctx->M2 = malloc(sctx->M2_len);
  memcpy(sctx->M2, proof->value, sctx->M2_len);

  // Check M2
  srp_user_verify_session(sctx->user, (const unsigned char *)sctx->M2);
  if (!srp_user_is_authenticated(sctx->user))
    {
      handle->errmsg = "Setup response 2: Server authentication failed";
      goto error;
    }

  if (handle->type == &pair_client_homekit_transient)
    {
      session_key = srp_user_get_session_key(sctx->user, &session_key_len);
      if (!session_key)
        {
	  handle->errmsg = "Setup response 2: Could not compute session key";
	  goto error;
	}

      assert(sizeof(handle->result.shared_secret) >= session_key_len);

      memcpy(handle->result.shared_secret, session_key, session_key_len);
      handle->result.shared_secret_len = session_key_len;

      handle->status = PAIR_STATUS_COMPLETED;
    }

  pair_tlv_free(response);
  return 0;

 error:
  pair_tlv_free(response);
  return -1;
}

static int
client_setup_response3(struct pair_setup_context *handle, const uint8_t *data, size_t data_len)
{
  struct pair_client_setup_context *sctx = &handle->sctx.client;
  pair_tlv_values_t *response;
  pair_tlv_t *encrypted_data;
  pair_tlv_t *device_id;
  pair_tlv_t *pk;
  pair_tlv_t *signature;
  uint8_t nonce[NONCE_LENGTH] = { 0 };
  uint8_t tag[AUTHTAG_LENGTH];
  uint8_t derived_key[32];
  size_t encrypted_len;
  uint8_t *decrypted_data = NULL;
  const uint8_t *session_key;
  int session_key_len;
  uint8_t device_x[32];
  int ret;

  response = message_process(data, data_len, &handle->errmsg);
  if (!response)
    {
      return -1;
    }

  encrypted_data = pair_tlv_get_value(response, TLVType_EncryptedData);
  if (!encrypted_data)
    {
      handle->errmsg = "Setup response 3: Missing encrypted_data";
      goto error;
    }

  session_key = srp_user_get_session_key(sctx->user, &session_key_len);
  if (!session_key)
    {
      handle->errmsg = "Setup response 3: No valid session key";
      goto error;
    }

  ret = hkdf_extract_expand(derived_key, sizeof(derived_key), session_key, session_key_len, PAIR_SETUP_MSG06);
  if (ret < 0)
    {
      handle->errmsg = "Setup response 3: hkdf error getting derived_key";
      goto error;
    }

  // encrypted_data->value consists of the encrypted payload + the auth tag
  if (encrypted_data->size < AUTHTAG_LENGTH)
    {
      handle->errmsg = "Setup response 3: Invalid encrypted data";
      goto error;
    }

  encrypted_len = encrypted_data->size - AUTHTAG_LENGTH;
  memcpy(tag, encrypted_data->value + encrypted_len, AUTHTAG_LENGTH);
  memcpy(nonce + 4, pair_keys_map[PAIR_SETUP_MSG06].nonce, NONCE_LENGTH - 4);

  decrypted_data = malloc(encrypted_len);

  ret = decrypt_chacha(decrypted_data, encrypted_data->value, encrypted_len, derived_key, sizeof(derived_key), NULL, 0, tag, sizeof(tag), nonce);
  if (ret < 0)
    {
      handle->errmsg = "Setup response 3: Decryption error";
      goto error;
    }

  pair_tlv_free(response);
  response = message_process(decrypted_data, encrypted_len, &handle->errmsg);
  if (!response)
    {
      goto error;
    }

  ret = hkdf_extract_expand(device_x, sizeof(device_x), session_key, session_key_len, PAIR_SETUP_ACCESSORY_SIGN);
  if (ret < 0)
    {
      handle->errmsg = "Setup response 3: hkdf error getting device_x";
      goto error;
    }

  device_id = pair_tlv_get_value(response, TLVType_Identifier);
  pk = pair_tlv_get_value(response, TLVType_PublicKey);
  signature = pair_tlv_get_value(response, TLVType_Signature);
  if (!device_id || device_id->size >= sizeof(handle->result.device_id) || !pk || pk->size != crypto_sign_PUBLICKEYBYTES || !signature || signature->size != crypto_sign_BYTES)
    {
      handle->errmsg = "Setup response 3: Missing/invalid device ID, public key or signature";
      goto error;
    }

  ret = verify_info(signature->value, pk->value, device_x, sizeof(device_x), device_id->value, device_id->size, pk->value, pk->size);
  if (ret < 0)
    {
      handle->errmsg = "Setup request 3: Invalid signature";
      goto error;
    }

  assert(sizeof(handle->result.client_private_key) == sizeof(sctx->private_key));
  assert(sizeof(handle->result.client_public_key) == sizeof(sctx->public_key));
  assert(sizeof(handle->result.server_public_key) == pk->size);

  memcpy(handle->result.client_private_key, sctx->private_key, sizeof(sctx->private_key));
  memcpy(handle->result.client_public_key, sctx->public_key, sizeof(sctx->public_key));
  memcpy(handle->result.server_public_key, pk->value, pk->size);
  memcpy(handle->result.device_id, device_id->value, device_id->size);

  if (sctx->add_cb)
    sctx->add_cb(handle->result.server_public_key, handle->result.device_id, sctx->add_cb_arg);

  handle->status = PAIR_STATUS_COMPLETED;

  free(decrypted_data);
  pair_tlv_free(response);
  return 0;

 error:
  free(decrypted_data);
  pair_tlv_free(response);
  return -1;
}

static int
client_setup_result(struct pair_setup_context *handle)
{
  char *ptr;
  int i;

  assert(sizeof(handle->result_str) >= 2 * sizeof(handle->result.client_private_key) + 2 * sizeof(handle->result.server_public_key) + 1);

  // It is enough to export the private key, since the public key can be
  // extracted from that with crypto_sign_ed25519_sk_to_pk (it is the last 32
  // bytes)
  ptr = handle->result_str;
  for (i = 0; i < sizeof(handle->result.client_private_key); i++)
    ptr += sprintf(ptr, "%02x", handle->result.client_private_key[i]); // 2 x 64 bytes
  for (i = 0; i < sizeof(handle->result.server_public_key); i++)
    ptr += sprintf(ptr, "%02x", handle->result.server_public_key[i]); // 2 x 32 bytes
  *ptr = '\0';

  return 0;
}

static int
client_verify_new(struct pair_verify_context *handle, const char *client_setup_keys, pair_cb cb, void *cb_arg, const char *device_id)
{
  struct pair_client_verify_context *vctx = &handle->vctx.client;
  size_t hexkey_len;

  if (sodium_init() == -1)
    return -1;

  if (!device_id || strlen(device_id) >= PAIR_AP_DEVICE_ID_LEN_MAX)
    return -1;

  if (!client_setup_keys)
    return -1;

  hexkey_len = strlen(client_setup_keys);
  if (hexkey_len == 2 * sizeof(vctx->client_private_key) + 2 * sizeof(vctx->server_public_key))
    {
      hexread(vctx->client_private_key, sizeof(vctx->client_private_key), client_setup_keys);
      hexread(vctx->server_public_key, sizeof(vctx->server_public_key), client_setup_keys + 2 * sizeof(vctx->client_private_key));
      vctx->verify_server_signature = true;
    }
  else if (hexkey_len == 2 * sizeof(vctx->client_private_key)) // No server public key known, so signature validation will be skipped
    {
      hexread(vctx->client_private_key, sizeof(vctx->client_private_key), client_setup_keys);
    }
  else
    return -1;

  crypto_sign_ed25519_sk_to_pk(vctx->client_public_key, vctx->client_private_key);

  snprintf(vctx->device_id, sizeof(vctx->device_id), "%s", device_id);

  return 0;
}

static uint8_t *
client_verify_request1(size_t *len, struct pair_verify_context *handle)
{
  struct pair_client_verify_context *vctx = &handle->vctx.client;
//  const uint8_t basepoint[crypto_scalarmult_BYTES] = {9}; // 32 bytes
  pair_tlv_values_t *request;
  uint8_t *data;
  size_t data_len;
  int ret;

  data_len = REQUEST_BUFSIZE;
  data = malloc(data_len);
  request = pair_tlv_new();

  crypto_box_keypair(vctx->client_eph_public_key, vctx->client_eph_private_key);

/*
  // TODO keep around in case box_keypair doesn't work
  ret = crypto_scalarmult(vctx->client_eph_public_key, vctx->client_eph_private_key, basepoint);
  if (ret < 0)
    {
      handle->errmsg = "Verify request 1: Curve 25519 returned an error";
      goto error;
    }
*/

  pair_tlv_add_value(request, TLVType_State, &pair_keys_map[PAIR_VERIFY_MSG01].state, sizeof(pair_keys_map[PAIR_VERIFY_MSG01].state));
  pair_tlv_add_value(request, TLVType_PublicKey, vctx->client_eph_public_key, sizeof(vctx->client_eph_public_key));

  ret = pair_tlv_format(request, data, &data_len);
  if (ret < 0)
    {
      handle->errmsg = "Verify request 1: pair_tlv_format returned an error";
      goto error;
    }

  *len = data_len;

  pair_tlv_free(request);
  return data;

 error:
  pair_tlv_free(request);
  free(data);
  return NULL;
}

static uint8_t *
client_verify_request2(size_t *len, struct pair_verify_context *handle)
{
  struct pair_client_verify_context *vctx = &handle->vctx.client;
  pair_tlv_values_t *request;
  uint8_t *data;
  size_t data_len;
  uint8_t nonce[NONCE_LENGTH] = { 0 };
  uint8_t tag[AUTHTAG_LENGTH];
  uint8_t derived_key[32];
  uint8_t *encrypted_data = NULL;
  size_t encrypted_data_len;
  int ret;

  data_len = REQUEST_BUFSIZE;
  data = malloc(data_len);
  request = pair_tlv_new();

  ret = create_and_sign_device_info(data, &data_len, vctx->device_id, vctx->client_eph_public_key, sizeof(vctx->client_eph_public_key),
                                    vctx->server_eph_public_key, sizeof(vctx->server_eph_public_key), vctx->client_private_key);
  if (ret < 0)
    {
      handle->errmsg = "Verify request 2: error creating signed device info";
      goto error;
    }

  ret = hkdf_extract_expand(derived_key, sizeof(derived_key), vctx->shared_secret, sizeof(vctx->shared_secret), PAIR_VERIFY_MSG03);
  if (ret < 0)
    {
      handle->errmsg = "Verify request 2: hkdf error getting derived_key";
      goto error;
    }

  memcpy(nonce + 4, pair_keys_map[PAIR_VERIFY_MSG03].nonce, NONCE_LENGTH - 4);

  encrypted_data_len = data_len + sizeof(tag); // Space for ciphered payload and authtag
  encrypted_data = malloc(encrypted_data_len);

  ret = encrypt_chacha(encrypted_data, data, data_len, derived_key, sizeof(derived_key), NULL, 0, tag, sizeof(tag), nonce);
  if (ret < 0)
    {
      handle->errmsg = "Verify request 2: Could not encrypt";
      goto error;
    }

  memcpy(encrypted_data + data_len, tag, sizeof(tag));

  pair_tlv_add_value(request, TLVType_State, &pair_keys_map[PAIR_VERIFY_MSG03].state, sizeof(pair_keys_map[PAIR_VERIFY_MSG03].state));
  pair_tlv_add_value(request, TLVType_EncryptedData, encrypted_data, encrypted_data_len);

  data_len = REQUEST_BUFSIZE; // Re-using *data, so pass original length to pair_tlv_format
  ret = pair_tlv_format(request, data, &data_len);
  if (ret < 0)
    {
      handle->errmsg = "Verify request 2: pair_tlv_format returned an error";
      goto error;
    }

  *len = data_len;

  free(encrypted_data);
  pair_tlv_free(request);
  return data;

 error:
  free(encrypted_data);
  pair_tlv_free(request);
  free(data);
  return NULL;
}

static int
client_verify_response1(struct pair_verify_context *handle, const uint8_t *data, size_t data_len)
{
  struct pair_client_verify_context *vctx = &handle->vctx.client;
  pair_tlv_values_t *response;
  pair_tlv_t *encrypted_data;
  pair_tlv_t *public_key;
  pair_tlv_t *device_id;
  pair_tlv_t *signature;
  uint8_t nonce[NONCE_LENGTH] = { 0 };
  uint8_t tag[AUTHTAG_LENGTH];
  uint8_t derived_key[32];
  size_t encrypted_len;
  uint8_t *decrypted_data = NULL;
  int ret;

  response = message_process(data, data_len, &handle->errmsg);
  if (!response)
    {
      return -1;
    }

  encrypted_data = pair_tlv_get_value(response, TLVType_EncryptedData);
  if (!encrypted_data)
    {
      handle->errmsg = "Verify response 1: Missing encrypted_data";
      goto error;
    }

  public_key = pair_tlv_get_value(response, TLVType_PublicKey);
  if (!public_key || public_key->size != sizeof(vctx->server_eph_public_key))
    {
      handle->errmsg = "Verify response 1: Missing or invalid public_key";
      goto error;
    }

  memcpy(vctx->server_eph_public_key, public_key->value, sizeof(vctx->server_eph_public_key));
  ret = crypto_scalarmult(vctx->shared_secret, vctx->client_eph_private_key, vctx->server_eph_public_key);
  if (ret < 0)
    {
      handle->errmsg = "Verify response 1: Curve 25519 returned an error";
      goto error;
    }

  ret = hkdf_extract_expand(derived_key, sizeof(derived_key), vctx->shared_secret, sizeof(vctx->shared_secret), PAIR_VERIFY_MSG02);
  if (ret < 0)
    {
      handle->errmsg = "Verify response 1: hkdf error getting derived_key";
      goto error;
    }

  // encrypted_data->value consists of the encrypted payload + the auth tag
  if (encrypted_data->size < AUTHTAG_LENGTH)
    {
      handle->errmsg = "Verify response 1: Invalid encrypted data";
      goto error;
    }

  encrypted_len = encrypted_data->size - AUTHTAG_LENGTH;
  memcpy(tag, encrypted_data->value + encrypted_len, AUTHTAG_LENGTH);
  memcpy(nonce + 4, pair_keys_map[PAIR_VERIFY_MSG02].nonce, NONCE_LENGTH - 4);

  decrypted_data = malloc(encrypted_len);

  ret = decrypt_chacha(decrypted_data, encrypted_data->value, encrypted_len, derived_key, sizeof(derived_key), NULL, 0, tag, sizeof(tag), nonce);
  if (ret < 0)
    {
      handle->errmsg = "Verify response 1: Decryption error";
      goto error;
    }

  pair_tlv_free(response);
  response = message_process(decrypted_data, encrypted_len, &handle->errmsg);
  if (!response)
    {
      goto error;
    }

  device_id = pair_tlv_get_value(response, TLVType_Identifier);
  signature = pair_tlv_get_value(response, TLVType_Signature);
  if (!device_id || !signature || signature->size != crypto_sign_BYTES)
    {
      handle->errmsg = "Verify response 1: Missing device ID or signature";
      goto error;
    }

  if (vctx->verify_server_signature)
    {
      ret = verify_info(signature->value, vctx->server_public_key, vctx->server_eph_public_key, sizeof(vctx->server_eph_public_key),
                        device_id->value, device_id->size, vctx->client_eph_public_key, sizeof(vctx->client_eph_public_key));
      if (ret < 0)
        {
          handle->errmsg = "Verify response 1: Invalid signature";
          goto error;
        }
    }

  free(decrypted_data);
  pair_tlv_free(response);
  return 0;

 error:
  free(decrypted_data);
  pair_tlv_free(response);
  return -1;
}

static int
client_verify_response2(struct pair_verify_context *handle, const uint8_t *data, size_t data_len)
{
  struct pair_client_verify_context *vctx = &handle->vctx.client;
  pair_tlv_values_t *response;

  response = message_process(data, data_len, &handle->errmsg);
  if (!response)
    {
      return -1;
    }

  memcpy(handle->result.shared_secret, vctx->shared_secret, sizeof(vctx->shared_secret));
  handle->result.shared_secret_len = sizeof(vctx->shared_secret);

  handle->status = PAIR_STATUS_COMPLETED;

  return 0;
}


/* ------------------------- SERVER IMPLEMENTATION -------------------------- */

// Use (unsecure) keys seeded from device_id. We need the keys to always be the
// same during pair setup and pair verify, since the client saves them after
// pair-setup 3, so that the signature in pair-verify 1 can be checked.
static void
server_keypair(uint8_t *public_key, uint8_t *private_key, const char *device_id)
{
  uint8_t seed[crypto_sign_SEEDBYTES] = { 0 };
  size_t len;

  len = strlen(device_id);
  if (len > sizeof(seed))
    len = sizeof(seed);

  memcpy(seed, device_id, len);

  crypto_sign_seed_keypair(public_key, private_key, seed);
}

static uint8_t *
server_auth_failed_response(size_t *len, enum pair_keys msg_state)
{
  pair_tlv_values_t *response;
  uint8_t *data;
  size_t data_len;
  uint8_t error = TLVError_Authentication;

  data_len = REQUEST_BUFSIZE;
  data = malloc(data_len);
  response = pair_tlv_new();

  pair_tlv_add_value(response, TLVType_State, &pair_keys_map[msg_state].state, sizeof(pair_keys_map[msg_state].state));
  pair_tlv_add_value(response, TLVType_Error, &error, sizeof(error));

  pair_tlv_format(response, data, &data_len);
  pair_tlv_free(response);

  *len = data_len;

  return data;
}

static int
server_setup_new(struct pair_setup_context *handle, const char *pin, pair_cb add_cb, void *cb_arg, const char *device_id)
{
  struct pair_server_setup_context *sctx = &handle->sctx.server;

  if (sodium_init() == -1)
    return -1;

  if (!pin)
    pin = "3939";

  if (!device_id || strlen(device_id) >= PAIR_AP_DEVICE_ID_LEN_MAX)
    return -1;

  memcpy(sctx->pin, pin, sizeof(sctx->pin));

  sctx->add_cb = add_cb;
  sctx->add_cb_arg = cb_arg;

  snprintf(sctx->device_id, sizeof(sctx->device_id), "%s", device_id);

  server_keypair(sctx->public_key, sctx->private_key, sctx->device_id);

  return 0;
}

static void
server_setup_free(struct pair_setup_context *handle)
{
  struct pair_server_setup_context *sctx = &handle->sctx.server;

  srp_verifier_free(sctx->verifier);

  free(sctx->pkA);
  free(sctx->pkB);
  free(sctx->b);
  free(sctx->M1);
  free(sctx->v);
  free(sctx->salt);
}

static int
server_setup_request1(struct pair_setup_context *handle, const uint8_t *data, size_t data_len)
{
  struct pair_server_setup_context *sctx = &handle->sctx.server;
//  enum pair_keys msg_state = PAIR_SETUP_MSG01;
  pair_tlv_values_t *request;
  pair_tlv_t *method;
  pair_tlv_t *type;
  int ret;

  request = message_process(data, data_len, &handle->errmsg);
  if (!request)
    {
      RETURN_ERROR(PAIR_STATUS_INVALID, handle->errmsg);
    }

  method = pair_tlv_get_value(request, TLVType_Method);
  if (!method || method->size != 1 || method->value[0] != 0)
    {
      RETURN_ERROR(PAIR_STATUS_INVALID, "Setup request 1: Missing or unexpected pairing method in TLV");
    }

  type = pair_tlv_get_value(request, TLVType_Flags);
  sctx->is_transient = (type && type->size == 1 && type->value[0] == PairingFlagsTransient);

  // Note this is modified to return a 16 byte salt
  ret = srp_create_salted_verification_key(HASH_SHA512, SRP_NG_3072, USERNAME, (unsigned char *)sctx->pin, sizeof(sctx->pin),
    &sctx->salt, &sctx->salt_len, &sctx->v, &sctx->v_len, NULL, NULL);
  if (ret < 0)
    {
      RETURN_ERROR(PAIR_STATUS_INVALID, "Setup request 1: Could not create verification key");
    }

  ret = srp_verifier_start_authentication(HASH_SHA512, SRP_NG_3072, sctx->v, sctx->v_len,
    &sctx->b, &sctx->b_len, &sctx->pkB, &sctx->pkB_len, NULL, NULL);
  if (ret < 0)
    {
      RETURN_ERROR(PAIR_STATUS_INVALID, "Setup request 1: Could not compute B");
    }

  pair_tlv_free(request);
  return 0;

 error:
  pair_tlv_free(request);
  return -1;
}

static int
server_setup_request2(struct pair_setup_context *handle, const uint8_t *data, size_t data_len)
{
  struct pair_server_setup_context *sctx = &handle->sctx.server;
//  enum pair_keys msg_state = PAIR_SETUP_MSG03;
  pair_tlv_values_t *request;
  pair_tlv_t *pk;
  pair_tlv_t *proof;

  request = message_process(data, data_len, &handle->errmsg);
  if (!request)
    {
      RETURN_ERROR(PAIR_STATUS_INVALID, handle->errmsg);
    }

  pk = pair_tlv_get_value(request, TLVType_PublicKey);
  proof = pair_tlv_get_value(request, TLVType_Proof);
  if (!pk || !proof)
    {
      RETURN_ERROR(PAIR_STATUS_INVALID, "Setup request 2: Missing pkA or proof");
    }

  sctx->pkA_len = pk->size; // 384
  sctx->pkA = malloc(sctx->pkA_len);
  memcpy(sctx->pkA, pk->value, sctx->pkA_len);

  sctx->M1_len = proof->size; // 64
  sctx->M1 = malloc(sctx->M1_len);
  memcpy(sctx->M1, proof->value, sctx->M1_len);

  sctx->verifier = srp_verifier_new(HASH_SHA512, SRP_NG_3072, USERNAME, sctx->salt, sctx->salt_len, sctx->v, sctx->v_len,
    sctx->pkA, sctx->pkA_len, sctx->b, sctx->b_len, sctx->pkB, sctx->pkB_len, NULL, NULL);
  if (!sctx->verifier)
    {
      handle->status = PAIR_STATUS_AUTH_FAILED;
      goto out;
    }

  sctx->M2_len = 64; // 512 bit hash
  srp_verifier_verify_session(sctx->verifier, sctx->M1, &sctx->M2);
  if (!sctx->M2)
    {
      handle->status = PAIR_STATUS_AUTH_FAILED;
      goto out; // Not an error, server should give proper TLV-formatet reply
    }

 out:
  pair_tlv_free(request);
  return 0;

 error:
  pair_tlv_free(request);
  return -1;
}

static int
server_setup_request3(struct pair_setup_context *handle, const uint8_t *data, size_t data_len)
{
  struct pair_server_setup_context *sctx = &handle->sctx.server;
  enum pair_keys msg_state = PAIR_SETUP_MSG05;
  pair_tlv_values_t *request;
  pair_tlv_t *encrypted_data;
  pair_tlv_t *device_id;
  pair_tlv_t *pk;
  pair_tlv_t *signature;
  const uint8_t *session_key;
  int session_key_len;
  uint8_t nonce[NONCE_LENGTH] = { 0 };
  uint8_t tag[AUTHTAG_LENGTH];
  uint8_t derived_key[32];
  size_t encrypted_len;
  uint8_t *decrypted_data = NULL;
  uint8_t device_x[32];
  int ret;

  request = message_process(data, data_len, &handle->errmsg);
  if (!request)
    {
      RETURN_ERROR(PAIR_STATUS_INVALID, handle->errmsg);
    }

  session_key = srp_verifier_get_session_key(sctx->verifier, &session_key_len);
  if (!session_key)
    {
      RETURN_ERROR(PAIR_STATUS_INVALID, "Setup request 3: No valid session key");
    }

  ret = hkdf_extract_expand(derived_key, sizeof(derived_key), session_key, session_key_len, msg_state);
  if (ret < 0)
    {
      RETURN_ERROR(PAIR_STATUS_INVALID, "Setup request 3: hkdf error getting derived_key");
    }

  encrypted_data = pair_tlv_get_value(request, TLVType_EncryptedData);
  if (!encrypted_data)
    {
      RETURN_ERROR(PAIR_STATUS_INVALID, "Setup request 3: Missing encrypted_data");
    }

  // encrypted_data->value consists of the encrypted payload + the auth tag
  if (encrypted_data->size < AUTHTAG_LENGTH)
    {
      RETURN_ERROR(PAIR_STATUS_INVALID, "Setup request 3: Invalid encrypted data");
    }

  encrypted_len = encrypted_data->size - AUTHTAG_LENGTH;
  memcpy(tag, encrypted_data->value + encrypted_len, AUTHTAG_LENGTH);
  memcpy(nonce + 4, pair_keys_map[msg_state].nonce, NONCE_LENGTH - 4);

  decrypted_data = malloc(encrypted_len);

  ret = decrypt_chacha(decrypted_data, encrypted_data->value, encrypted_len, derived_key, sizeof(derived_key), NULL, 0, tag, sizeof(tag), nonce);
  if (ret < 0)
    {
      RETURN_ERROR(PAIR_STATUS_INVALID, "Setup request 3: Decryption error");
    }

  pair_tlv_free(request);
  request = message_process(decrypted_data, encrypted_len, &handle->errmsg);
  if (!request)
    {
      RETURN_ERROR(PAIR_STATUS_INVALID, handle->errmsg);
    }

  ret = hkdf_extract_expand(device_x, sizeof(device_x), session_key, session_key_len, PAIR_SETUP_CONTROLLER_SIGN);
  if (ret < 0)
    {
      RETURN_ERROR(PAIR_STATUS_INVALID, "Setup request 3: hkdf error getting device_x");
    }

  device_id = pair_tlv_get_value(request, TLVType_Identifier);
  pk = pair_tlv_get_value(request, TLVType_PublicKey);
  signature = pair_tlv_get_value(request, TLVType_Signature);
  if (!device_id || device_id->size >= sizeof(handle->result.device_id) || !pk || pk->size != crypto_sign_PUBLICKEYBYTES || !signature || signature->size != crypto_sign_BYTES)
    {
      RETURN_ERROR(PAIR_STATUS_INVALID, "Setup request 3: Missing/invalid device ID, public key or signature");
    }

  ret = verify_info(signature->value, pk->value, device_x, sizeof(device_x), device_id->value, device_id->size, pk->value, pk->size);
  if (ret < 0)
    {
      handle->status = PAIR_STATUS_AUTH_FAILED;
      goto out;
    }

  memcpy(handle->result.device_id, device_id->value, device_id->size);
  memcpy(handle->result.client_public_key, pk->value, pk->size);

 out:
  free(decrypted_data);
  pair_tlv_free(request);
  return 0;

 error:
  free(decrypted_data);
  pair_tlv_free(request);
  return -1;
}

static uint8_t *
server_setup_response1(size_t *len, struct pair_setup_context *handle)
{
  struct pair_server_setup_context *sctx = &handle->sctx.server;
  enum pair_keys msg_state = PAIR_SETUP_MSG02;
  pair_tlv_values_t *response;
  uint8_t *data;
  size_t data_len;
  int ret;

  if (handle->status == PAIR_STATUS_AUTH_FAILED)
    return server_auth_failed_response(len, msg_state);

  data_len = REQUEST_BUFSIZE;
  data = malloc(data_len);
  response = pair_tlv_new();

  pair_tlv_add_value(response, TLVType_State, &pair_keys_map[msg_state].state, sizeof(pair_keys_map[msg_state].state));
  pair_tlv_add_value(response, TLVType_Salt, sctx->salt, sctx->salt_len); // 16
  pair_tlv_add_value(response, TLVType_PublicKey, sctx->pkB, sctx->pkB_len); // 384

  ret = pair_tlv_format(response, data, &data_len);
  if (ret < 0)
    {
      RETURN_ERROR(PAIR_STATUS_INVALID, "Setup response 1: pair_tlv_format returned an error");
    }

  *len = data_len;

  pair_tlv_free(response);
  return data;

 error:
  free(data);
  pair_tlv_free(response);
  return NULL;
}

static uint8_t *
server_setup_response2(size_t *len, struct pair_setup_context *handle)
{
  struct pair_server_setup_context *sctx = &handle->sctx.server;
  enum pair_keys msg_state = PAIR_SETUP_MSG04;
  pair_tlv_values_t *response;
  uint8_t *data;
  size_t data_len;
  const uint8_t *session_key;
  int session_key_len;
  int ret;

  if (handle->status == PAIR_STATUS_AUTH_FAILED)
    return server_auth_failed_response(len, msg_state);

  data_len = REQUEST_BUFSIZE;
  data = malloc(data_len);
  response = pair_tlv_new();

  pair_tlv_add_value(response, TLVType_State, &pair_keys_map[msg_state].state, sizeof(pair_keys_map[msg_state].state));
  pair_tlv_add_value(response, TLVType_Proof, sctx->M2, sctx->M2_len); // 384

  ret = pair_tlv_format(response, data, &data_len);
  if (ret < 0)
    {
      RETURN_ERROR(PAIR_STATUS_INVALID, "Setup response 2: pair_tlv_format returned an error");
    }

  if (sctx->is_transient)
    {
      session_key = srp_verifier_get_session_key(sctx->verifier, &session_key_len);
      if (!session_key)
        {
	  RETURN_ERROR(PAIR_STATUS_INVALID, "Setup request 2: Could not compute session key");
	}

      assert(sizeof(handle->result.shared_secret) >= session_key_len);

      memcpy(handle->result.shared_secret, session_key, session_key_len);
      handle->result.shared_secret_len = session_key_len;

      handle->status = PAIR_STATUS_COMPLETED;
    }

  *len = data_len;

  pair_tlv_free(response);
  return data;

 error:
  free(data);
  pair_tlv_free(response);
  return NULL;
}

static uint8_t *
server_setup_response3(size_t *len, struct pair_setup_context *handle)
{
  struct pair_server_setup_context *sctx = &handle->sctx.server;
  enum pair_keys msg_state = PAIR_SETUP_MSG06;
  const uint8_t *session_key;
  int session_key_len;
  pair_tlv_values_t *response;
  uint8_t nonce[NONCE_LENGTH] = { 0 };
  uint8_t tag[AUTHTAG_LENGTH];
  uint8_t derived_key[32];
  pair_tlv_values_t *append;
  size_t append_len;
  uint8_t *encrypted_data = NULL;
  size_t encrypted_data_len;
  uint8_t *data;
  size_t data_len;
  uint8_t device_x[32];
  int ret;

  if (handle->status == PAIR_STATUS_AUTH_FAILED)
    return server_auth_failed_response(len, msg_state);

  data_len = REQUEST_BUFSIZE;
  data = malloc(data_len);
  response = pair_tlv_new();

  session_key = srp_verifier_get_session_key(sctx->verifier, &session_key_len);
  if (!session_key)
    {
      RETURN_ERROR(PAIR_STATUS_INVALID, "Setup response 3: No valid session key");
    }

  ret = hkdf_extract_expand(device_x, sizeof(device_x), session_key, session_key_len, PAIR_SETUP_ACCESSORY_SIGN);
  if (ret < 0)
    {
      RETURN_ERROR(PAIR_STATUS_INVALID, "Setup response 3: hkdf error getting device_x");
    }

  ret = create_and_sign_device_info(data, &data_len, sctx->device_id, device_x, sizeof(device_x), sctx->public_key, sizeof(sctx->public_key), sctx->private_key);
  if (ret < 0)
    {
      RETURN_ERROR(PAIR_STATUS_INVALID, "Setup response 3: create device info returned an error");
    }

  // Append TLV-encoded public key to *data, which already has identifier and signature
  append = pair_tlv_new();
  append_len = REQUEST_BUFSIZE - data_len;
  pair_tlv_add_value(append, TLVType_PublicKey, sctx->public_key, sizeof(sctx->public_key));
  ret = pair_tlv_format(append, data + data_len, &append_len);
  pair_tlv_free(append);
  if (ret < 0)
    {
      RETURN_ERROR(PAIR_STATUS_INVALID, "Setup response 3: error appending public key to TLV");
    }
  data_len += append_len;

  ret = hkdf_extract_expand(derived_key, sizeof(derived_key), session_key, session_key_len, msg_state);
  if (ret < 0)
    {
      RETURN_ERROR(PAIR_STATUS_INVALID, "Setup response 3: hkdf error getting derived_key");
    }

  memcpy(nonce + 4, pair_keys_map[msg_state].nonce, NONCE_LENGTH - 4);

  encrypted_data_len = data_len + sizeof(tag); // Space for ciphered payload and authtag
  encrypted_data = malloc(encrypted_data_len);

  ret = encrypt_chacha(encrypted_data, data, data_len, derived_key, sizeof(derived_key), NULL, 0, tag, sizeof(tag), nonce);
  if (ret < 0)
    {
      RETURN_ERROR(PAIR_STATUS_INVALID, "Setup response 3: Could not encrypt");
    }

  memcpy(encrypted_data + data_len, tag, sizeof(tag));

  pair_tlv_add_value(response, TLVType_State, &pair_keys_map[msg_state].state, sizeof(pair_keys_map[msg_state].state));
  pair_tlv_add_value(response, TLVType_EncryptedData, encrypted_data, encrypted_data_len);

  data_len = REQUEST_BUFSIZE; // Re-using *data, so pass original length to pair_tlv_format
  ret = pair_tlv_format(response, data, &data_len);
  if (ret < 0)
    {
      RETURN_ERROR(PAIR_STATUS_INVALID, "Setup response 3: error appending public key to TLV");
    }

  if (sctx->add_cb)
    sctx->add_cb(handle->result.client_public_key, handle->result.device_id, sctx->add_cb_arg);

  handle->status = PAIR_STATUS_COMPLETED;

  *len = data_len;

  free(encrypted_data);
  pair_tlv_free(response);
  return data;

 error:
  free(encrypted_data);
  free(data);
  pair_tlv_free(response);
  return NULL;
}


static int
server_verify_new(struct pair_verify_context *handle, const char *client_setup_keys, pair_cb cb, void *cb_arg, const char *device_id)
{
  struct pair_server_verify_context *vctx = &handle->vctx.server;

  if (sodium_init() == -1)
    return -1;

  if (client_setup_keys)
    return -1;

  if (!device_id || strlen(device_id) >= PAIR_AP_DEVICE_ID_LEN_MAX)
    return -1;

  snprintf(vctx->device_id, sizeof(vctx->device_id), "%s", device_id);

  vctx->get_cb = cb;
  vctx->get_cb_arg = cb_arg;
  vctx->verify_client_signature = cb;

  server_keypair(vctx->server_public_key, vctx->server_private_key, vctx->device_id);

  return 0;
}

static int
server_verify_request1(struct pair_verify_context *handle, const uint8_t *data, size_t data_len)
{
  struct pair_server_verify_context *vctx = &handle->vctx.server;
//  enum pair_keys msg_state = PAIR_VERIFY_MSG01;
  pair_tlv_values_t *request;
  pair_tlv_t *pk;

  request = message_process(data, data_len, &handle->errmsg);
  if (!request)
    {
      RETURN_ERROR(PAIR_STATUS_INVALID, handle->errmsg);
    }

  pk = pair_tlv_get_value(request, TLVType_PublicKey);
  if (!pk || pk->size != sizeof(vctx->client_eph_public_key))
    {
      RETURN_ERROR(PAIR_STATUS_INVALID, "Verify request 1: Missing or invalid public_key");
    }

  memcpy(vctx->client_eph_public_key, pk->value, sizeof(vctx->client_eph_public_key));

  pair_tlv_free(request);
  return 0;

 error:
  pair_tlv_free(request);
  return -1;
}

static int
server_verify_request2(struct pair_verify_context *handle, const uint8_t *data, size_t data_len)
{
  struct pair_server_verify_context *vctx = &handle->vctx.server;
  enum pair_keys msg_state = PAIR_VERIFY_MSG03;
  pair_tlv_values_t *request;
  pair_tlv_t *encrypted_data;
  pair_tlv_t *device_id;
  pair_tlv_t *signature;
  uint8_t nonce[NONCE_LENGTH] = { 0 };
  uint8_t tag[AUTHTAG_LENGTH];
  uint8_t derived_key[32];
  size_t encrypted_len;
  uint8_t *decrypted_data = NULL;
  char id_str[PAIR_AP_DEVICE_ID_LEN_MAX] = { 0 };
  uint8_t client_public_key[crypto_sign_PUBLICKEYBYTES];
  int ret;

  request = message_process(data, data_len, &handle->errmsg);
  if (!request)
    {
      RETURN_ERROR(PAIR_STATUS_INVALID, handle->errmsg);
    }

  ret = hkdf_extract_expand(derived_key, sizeof(derived_key), vctx->shared_secret, sizeof(vctx->shared_secret), msg_state);
  if (ret < 0)
    {
      RETURN_ERROR(PAIR_STATUS_INVALID, "Verify request 2: hkdf error getting derived_key");
    }

  encrypted_data = pair_tlv_get_value(request, TLVType_EncryptedData);
  if (!encrypted_data)
    {
      RETURN_ERROR(PAIR_STATUS_INVALID, "Verify request 2: Missing encrypted_data");
    }

  // encrypted_data->value consists of the encrypted payload + the auth tag
  if (encrypted_data->size < AUTHTAG_LENGTH)
    {
      RETURN_ERROR(PAIR_STATUS_INVALID, "Verify request 2: Invalid encrypted data");
    }

  encrypted_len = encrypted_data->size - AUTHTAG_LENGTH;
  memcpy(tag, encrypted_data->value + encrypted_len, AUTHTAG_LENGTH);
  memcpy(nonce + 4, pair_keys_map[msg_state].nonce, NONCE_LENGTH - 4);

  decrypted_data = malloc(encrypted_len);

  ret = decrypt_chacha(decrypted_data, encrypted_data->value, encrypted_len, derived_key, sizeof(derived_key), NULL, 0, tag, sizeof(tag), nonce);
  if (ret < 0)
    {
      RETURN_ERROR(PAIR_STATUS_INVALID, "Verify request 2: Decryption error");
    }

  pair_tlv_free(request);
  request = message_process(decrypted_data, encrypted_len, &handle->errmsg);
  if (!request)
    {
      RETURN_ERROR(PAIR_STATUS_INVALID, handle->errmsg);
    }

  device_id = pair_tlv_get_value(request, TLVType_Identifier);
  signature = pair_tlv_get_value(request, TLVType_Signature);
  if (!device_id || !signature || signature->size != crypto_sign_BYTES)
    {
      RETURN_ERROR(PAIR_STATUS_INVALID, "Verify request 2: Missing identifier or signature");
    }

  if (vctx->verify_client_signature)
    {
      if (device_id->size >= sizeof(id_str))
        {
          RETURN_ERROR(PAIR_STATUS_INVALID, "Verify request 2: Device ID from peer is too long");
        }

      memcpy(id_str, device_id->value, device_id->size);

      ret = vctx->get_cb(client_public_key, id_str, vctx->get_cb_arg);
      if (ret < 0)
        {
          handle->status = PAIR_STATUS_AUTH_FAILED;
          goto out;
        }

      ret = verify_info(signature->value, client_public_key, vctx->client_eph_public_key, sizeof(vctx->client_eph_public_key),
                        device_id->value, device_id->size, vctx->server_eph_public_key, sizeof(vctx->server_eph_public_key));
      if (ret < 0)
        {
          handle->status = PAIR_STATUS_AUTH_FAILED;
          goto out;
        }
    }

 out:
  free(decrypted_data);
  pair_tlv_free(request);
  return 0;

 error:
  free(decrypted_data);
  pair_tlv_free(request);
  return -1;
}

static uint8_t *
server_verify_response1(size_t *len, struct pair_verify_context *handle)
{
  struct pair_server_verify_context *vctx = &handle->vctx.server;
  enum pair_keys msg_state = PAIR_VERIFY_MSG02;
  pair_tlv_values_t *response;
  uint8_t nonce[NONCE_LENGTH] = { 0 };
  uint8_t tag[AUTHTAG_LENGTH];
  uint8_t derived_key[32];
  uint8_t *encrypted_data = NULL;
  size_t encrypted_data_len;
  uint8_t *data;
  size_t data_len;
  int ret;

  if (handle->status == PAIR_STATUS_AUTH_FAILED)
    return server_auth_failed_response(len, msg_state);

  data_len = REQUEST_BUFSIZE;
  data = malloc(data_len);
  response = pair_tlv_new();

  crypto_box_keypair(vctx->server_eph_public_key, vctx->server_eph_private_key);

  ret = crypto_scalarmult(vctx->shared_secret, vctx->server_eph_private_key, vctx->client_eph_public_key);
  if (ret < 0)
    {
      RETURN_ERROR(PAIR_STATUS_INVALID, "Verify response 1: Error generating shared secret");
    }

  ret = create_and_sign_accessory_info(data, &data_len, vctx->server_eph_public_key, sizeof(vctx->server_eph_public_key), vctx->device_id,
                                       vctx->client_eph_public_key, sizeof(vctx->client_eph_public_key), vctx->server_private_key);
  if (ret < 0)
    {
      RETURN_ERROR(PAIR_STATUS_INVALID, "Verify response 1: Error creating device info");
    }

  ret = hkdf_extract_expand(derived_key, sizeof(derived_key), vctx->shared_secret, sizeof(vctx->shared_secret), msg_state);
  if (ret < 0)
    {
      RETURN_ERROR(PAIR_STATUS_INVALID, "Verify response 1: hkdf error getting derived_key");
    }

  memcpy(nonce + 4, pair_keys_map[msg_state].nonce, NONCE_LENGTH - 4);

  encrypted_data_len = data_len + sizeof(tag); // Space for ciphered payload and authtag
  encrypted_data = malloc(encrypted_data_len);

  ret = encrypt_chacha(encrypted_data, data, data_len, derived_key, sizeof(derived_key), NULL, 0, tag, sizeof(tag), nonce);
  if (ret < 0)
    {
      RETURN_ERROR(PAIR_STATUS_INVALID, "Verify response 1: Could not encrypt");
    }

  memcpy(encrypted_data + data_len, tag, sizeof(tag));

  pair_tlv_add_value(response, TLVType_State, &pair_keys_map[msg_state].state, sizeof(pair_keys_map[msg_state].state));
  pair_tlv_add_value(response, TLVType_PublicKey, vctx->server_eph_public_key, sizeof(vctx->server_eph_public_key));
  pair_tlv_add_value(response, TLVType_EncryptedData, encrypted_data, encrypted_data_len);

  data_len = REQUEST_BUFSIZE; // Re-using *data, so pass original length to pair_tlv_format
  ret = pair_tlv_format(response, data, &data_len);
  if (ret < 0)
    {
      RETURN_ERROR(PAIR_STATUS_INVALID, "Verify response 1: pair_tlv_format returned an error");
    }

  *len = data_len;

  free(encrypted_data);
  pair_tlv_free(response);
  return data;

 error:
  free(encrypted_data);
  free(data);
  pair_tlv_free(response);
  return NULL;
}

static uint8_t *
server_verify_response2(size_t *len, struct pair_verify_context *handle)
{
  struct pair_server_verify_context *vctx = &handle->vctx.server;
  enum pair_keys msg_state = PAIR_VERIFY_MSG04;
  pair_tlv_values_t *response;
  uint8_t *data;
  size_t data_len;
  int ret;

  if (handle->status == PAIR_STATUS_AUTH_FAILED)
    return server_auth_failed_response(len, msg_state);

  data_len = REQUEST_BUFSIZE;
  data = malloc(data_len);
  response = pair_tlv_new();

  pair_tlv_add_value(response, TLVType_State, &pair_keys_map[msg_state].state, sizeof(pair_keys_map[msg_state].state));

  ret = pair_tlv_format(response, data, &data_len);
  if (ret < 0)
    {
      RETURN_ERROR(PAIR_STATUS_INVALID, "Verify response 2: pair_tlv_format returned an error");
    }

  *len = data_len;

  memcpy(handle->result.shared_secret, vctx->shared_secret, sizeof(vctx->shared_secret));
  handle->result.shared_secret_len = sizeof(vctx->shared_secret);

  handle->status = PAIR_STATUS_COMPLETED;

  pair_tlv_free(response);
  return data;

 error:
  free(data);
  pair_tlv_free(response);
  return NULL;
}

static int
server_add_remove_request(pair_cb cb, void *cb_arg, const uint8_t *in, size_t in_len)
{
  const char *errmsg;
  pair_tlv_values_t *request;
  pair_tlv_t *device_id;
  pair_tlv_t *pk;
  char id_str[PAIR_AP_DEVICE_ID_LEN_MAX] = { 0 };
  uint8_t *public_key = NULL;

  request = message_process(in, in_len, &errmsg);
  if (!request)
    {
      goto error;
    }

  device_id = pair_tlv_get_value(request, TLVType_Identifier);
  if (!device_id || device_id->size >= sizeof(id_str))
    {
      goto error;
    }

  // Only present when adding
  pk = pair_tlv_get_value(request, TLVType_PublicKey);
  if (pk && pk->size == crypto_sign_PUBLICKEYBYTES)
    {
      public_key = pk->value;
    }

  memcpy(id_str, device_id->value, device_id->size);

  cb(public_key, id_str, cb_arg);

  pair_tlv_free(request);
  return 0;

 error:
  pair_tlv_free(request);
  return -1;
}

static uint8_t *
server_add_remove_response(size_t *len)
{
  pair_tlv_values_t *response;
  uint8_t *data;
  uint8_t state = 2;
  size_t data_len;
  int ret;

  data_len = REQUEST_BUFSIZE;
  data = malloc(data_len);
  response = pair_tlv_new();

  pair_tlv_add_value(response, TLVType_State, &state, sizeof(state));

  ret = pair_tlv_format(response, data, &data_len);
  if (ret < 0)
    {
      goto error;
    }

  *len = data_len;

  pair_tlv_free(response);
  return data;

 error:
  free(data);
  pair_tlv_free(response);
  return NULL;
}

static int
server_add_remove(uint8_t **out, size_t *out_len, pair_cb cb, void *cb_arg, const uint8_t *in, size_t in_len)
{
  int ret;

  ret = server_add_remove_request(cb, cb_arg, in, in_len);
  if (ret < 0)
    return -1;

  *out = server_add_remove_response(out_len);
  if (!*out)
    return -1;

  return 0;
}

static int
server_list_cb(uint8_t public_key[crypto_sign_PUBLICKEYBYTES], const char *device_id, void *cb_arg)
{
  pair_tlv_values_t *response = cb_arg;
<<<<<<< HEAD
  uint8_t permissions = 1; // Means admin (TODO don't hardcode - let caller set)
=======
  pair_tlv_t *previous_id;
  uint8_t permissions = 1; // Means admin (TODO don't hardcode - let caller set)

  // If this isn't the first iteration (item) then we must add a separator
  previous_id = pair_tlv_get_value(response, TLVType_Identifier);
  if (previous_id)
    pair_tlv_add_value(response, TLVType_Separator, NULL, 0);
>>>>>>> e06be8c9

  pair_tlv_add_value(response, TLVType_Identifier, (unsigned char *)device_id, strlen(device_id));
  pair_tlv_add_value(response, TLVType_PublicKey, public_key, crypto_sign_PUBLICKEYBYTES);
  pair_tlv_add_value(response, TLVType_Permissions, &permissions, sizeof(permissions));

  return 0;
}

static uint8_t *
server_list_response(size_t *len, pair_list_cb cb, void *cb_arg)
{
  pair_tlv_values_t *response;
  uint8_t *data;
  uint8_t state = 2;
  size_t data_len;
  int ret;

  data_len = REQUEST_BUFSIZE;
  data = malloc(data_len);
  response = pair_tlv_new();

  pair_tlv_add_value(response, TLVType_State, &state, sizeof(state));

  cb(server_list_cb, response, cb_arg);

  ret = pair_tlv_format(response, data, &data_len);
  if (ret < 0)
    {
      goto error;
    }

  *len = data_len;

  pair_tlv_free(response);
  return data;

 error:
  free(data);
  pair_tlv_free(response);
  return NULL;
}

static int
server_list(uint8_t **out, size_t *out_len, pair_list_cb cb, void *cb_arg, const uint8_t *in, size_t in_len)
{
  // Skip reading the request, it just has state = 1 and pair method =
  // PairingMethodListPairings

  *out = server_list_response(out_len, cb, cb_arg);
  if (!*out)
    return -1;

  return 0;
}


/* ----------------------- CIPHERING IMPLEMENTATION ------------------------- */

static void
cipher_free(struct pair_cipher_context *cctx)
{
  if (!cctx)
    return;

  free(cctx);
}

static struct pair_cipher_context *
cipher_new(struct pair_definition *type, int channel, const uint8_t *shared_secret, size_t shared_secret_len)
{
  struct pair_cipher_context *cctx;
  enum pair_keys write_key;
  enum pair_keys read_key;
  int ret;

  // Note that events is opposite, probably because it is a reverse connection
  switch (channel)
    {
      case 0:
	write_key = PAIR_CONTROL_WRITE;
	read_key = PAIR_CONTROL_READ;
	break;
      case 1:
	write_key = PAIR_EVENTS_READ;
	read_key = PAIR_EVENTS_WRITE;
	break;
      case 2:
	write_key = PAIR_CONTROL_READ;
	read_key = PAIR_CONTROL_WRITE;
	break;
      case 3:
	write_key = PAIR_EVENTS_WRITE;
	read_key = PAIR_EVENTS_READ;
	break;
      default:
	return NULL;
    }

  cctx = calloc(1, sizeof(struct pair_cipher_context));
  if (!cctx)
    goto error;

  cctx->type = type;

  ret = hkdf_extract_expand(cctx->encryption_key, sizeof(cctx->encryption_key), shared_secret, shared_secret_len, write_key);
  if (ret < 0)
    goto error;

  ret = hkdf_extract_expand(cctx->decryption_key, sizeof(cctx->decryption_key), shared_secret, shared_secret_len, read_key);
  if (ret < 0)
    goto error;

  return cctx;

 error:
  pair_cipher_free(cctx);
  return NULL;
}

static ssize_t
encrypt(uint8_t **ciphertext, size_t *ciphertext_len, const uint8_t *plaintext, size_t plaintext_len, struct pair_cipher_context *cctx)
{
  uint8_t nonce[NONCE_LENGTH] = { 0 };
  uint8_t tag[AUTHTAG_LENGTH];
  const uint8_t *plain_block;
  uint8_t *cipher_block;
  uint16_t block_len;
  int nblocks;
  int ret;
  int i;

  if (plaintext_len == 0 || !plaintext)
    return -1;

  // Encryption is done in blocks, where each block consists of a short, the
  // encrypted data and an auth tag. The short is the size of the encrypted
  // data. The encrypted data in the block cannot exceed ENCRYPTED_LEN_MAX.
  nblocks = 1 + ((plaintext_len - 1) / ENCRYPTED_LEN_MAX); // Ceiling of division

  *ciphertext_len = nblocks * (sizeof(block_len) + AUTHTAG_LENGTH) + plaintext_len;
  *ciphertext = malloc(*ciphertext_len);

  cctx->encryption_counter_prev = cctx->encryption_counter;

  for (i = 0, plain_block = plaintext, cipher_block = *ciphertext; i < nblocks; i++)
    {
      // If it is the last block we will encrypt only the remaining data
      block_len = (i + 1 == nblocks) ? (plaintext + plaintext_len - plain_block) : ENCRYPTED_LEN_MAX;

      memcpy(nonce + 4, &(cctx->encryption_counter), sizeof(cctx->encryption_counter));// TODO BE or LE?

      // Write the ciphered block
      memcpy(cipher_block, &block_len, sizeof(block_len)); // TODO BE or LE?
      ret = encrypt_chacha(cipher_block + sizeof(block_len), plain_block, block_len, cctx->encryption_key, sizeof(cctx->encryption_key), &block_len, sizeof(block_len), tag, sizeof(tag), nonce);
      if (ret < 0)
	{
	  cctx->errmsg = "Encryption with chacha poly1305 failed";
	  cctx->encryption_counter = cctx->encryption_counter_prev;
	  free(*ciphertext);
	  return -1;
	}
      memcpy(cipher_block + sizeof(block_len) + block_len, tag, AUTHTAG_LENGTH);

      plain_block += block_len;
      cipher_block += block_len + sizeof(block_len) + AUTHTAG_LENGTH;
      cctx->encryption_counter++;
    }

#ifdef DEBUG_PAIR
  hexdump("Encrypted:\n", *ciphertext, *ciphertext_len);
#endif

  return plain_block - plaintext;
}

static ssize_t
decrypt(uint8_t **plaintext, size_t *plaintext_len, const uint8_t *ciphertext, size_t ciphertext_len, struct pair_cipher_context *cctx)
{
  uint8_t nonce[NONCE_LENGTH] = { 0 };
  uint8_t tag[AUTHTAG_LENGTH];
  uint8_t *plain_block;
  const uint8_t *cipher_block;
  uint16_t block_len;
  int ret;

  if (ciphertext_len < sizeof(block_len) || !ciphertext)
    return -1;

  // This will allocate more than we need. Since we don't know the number of
  // blocks in the ciphertext yet we can't calculate the exact required length.
  *plaintext = malloc(ciphertext_len);

  cctx->decryption_counter_prev = cctx->decryption_counter;

  for (plain_block = *plaintext, cipher_block = ciphertext; cipher_block < ciphertext + ciphertext_len; )
    {
      memcpy(&block_len, cipher_block, sizeof(block_len)); // TODO BE or LE?
      if (cipher_block + block_len + sizeof(block_len) + AUTHTAG_LENGTH > ciphertext + ciphertext_len)
	{
	  // The remaining ciphertext doesn't contain an entire block, so stop
	  break;
	}

      memcpy(tag, cipher_block + sizeof(block_len) + block_len, sizeof(tag));
      memcpy(nonce + 4, &(cctx->decryption_counter), sizeof(cctx->decryption_counter));// TODO BE or LE?

      ret = decrypt_chacha(plain_block, cipher_block + sizeof(block_len), block_len, cctx->decryption_key, sizeof(cctx->decryption_key), &block_len, sizeof(block_len), tag, sizeof(tag), nonce);
      if (ret < 0)
	{
	  cctx->errmsg = "Decryption with chacha poly1305 failed";
	  cctx->decryption_counter = cctx->decryption_counter_prev;
	  free(*plaintext);
	  return -1;
	}

      plain_block += block_len;
      cipher_block += block_len + sizeof(block_len) + AUTHTAG_LENGTH;
      cctx->decryption_counter++;
    }

  *plaintext_len = plain_block - *plaintext;

#ifdef DEBUG_PAIR
  hexdump("Decrypted:\n", *plaintext, *plaintext_len);
#endif

  return cipher_block - ciphertext;
}

static int
state_get(const char **errmsg, const uint8_t *data, size_t data_len)
{
  pair_tlv_values_t *message;
  pair_tlv_t *state;
  int ret;

  if (!data || data_len == 0)
    {
      return 0; // state 0 = no incoming data yet -> first request
    }

  message = message_process(data, data_len, errmsg);
  if (!message)
    {
      goto error;
    }

  state = pair_tlv_get_value(message, TLVType_State);
  if (!state || state->size != 1)
    {
      *errmsg = "Could not get message state";
      goto error;
    }

  ret = state->value[0];

  pair_tlv_free(message);
  return ret;

 error:
  pair_tlv_free(message);
  return -1;
}

static void
public_key_get(uint8_t server_public_key[crypto_sign_PUBLICKEYBYTES], const char *device_id)
{
  uint8_t private_key[crypto_sign_SECRETKEYBYTES];
  server_keypair(server_public_key, private_key, device_id);
}

const struct pair_definition pair_client_homekit_normal =
{
  .pair_setup_new = client_setup_new,
  .pair_setup_free = client_setup_free,
  .pair_setup_result = client_setup_result,

  .pair_setup_request1 = client_setup_request1,
  .pair_setup_request2 = client_setup_request2,
  .pair_setup_request3 = client_setup_request3,

  .pair_setup_response1 = client_setup_response1,
  .pair_setup_response2 = client_setup_response2,
  .pair_setup_response3 = client_setup_response3,

  .pair_verify_new = client_verify_new,

  .pair_verify_request1 = client_verify_request1,
  .pair_verify_request2 = client_verify_request2,

  .pair_verify_response1 = client_verify_response1,
  .pair_verify_response2 = client_verify_response2,

  .pair_cipher_new = cipher_new,
  .pair_cipher_free = cipher_free,

  .pair_encrypt = encrypt,
  .pair_decrypt = decrypt,

  .pair_state_get = state_get,
};

const struct pair_definition pair_client_homekit_transient =
{
  .pair_setup_new = client_setup_new,
  .pair_setup_free = client_setup_free,

  .pair_setup_request1 = client_setup_request1,
  .pair_setup_request2 = client_setup_request2,
  .pair_setup_request3 = client_setup_request3,

  .pair_setup_response1 = client_setup_response1,
  .pair_setup_response2 = client_setup_response2,
  .pair_setup_response3 = client_setup_response3,

  .pair_verify_new = client_verify_new,

  .pair_verify_request1 = client_verify_request1,
  .pair_verify_request2 = client_verify_request2,

  .pair_verify_response1 = client_verify_response1,
  .pair_verify_response2 = client_verify_response2,

  .pair_cipher_new = cipher_new,
  .pair_cipher_free = cipher_free,

  .pair_encrypt = encrypt,
  .pair_decrypt = decrypt,

  .pair_state_get = state_get,
};

const struct pair_definition pair_server_homekit =
{
  .pair_setup_new = server_setup_new,
  .pair_setup_free = server_setup_free,

  .pair_setup_request1 = server_setup_response1,
  .pair_setup_request2 = server_setup_response2,
  .pair_setup_request3 = server_setup_response3,

  .pair_setup_response1 = server_setup_request1,
  .pair_setup_response2 = server_setup_request2,
  .pair_setup_response3 = server_setup_request3,

  .pair_verify_new = server_verify_new,

  .pair_verify_request1 = server_verify_response1,
  .pair_verify_request2 = server_verify_response2,

  .pair_verify_response1 = server_verify_request1,
  .pair_verify_response2 = server_verify_request2,

  .pair_add = server_add_remove,
  .pair_remove = server_add_remove,
  .pair_list = server_list,

  .pair_cipher_new = cipher_new,
  .pair_cipher_free = cipher_free,

  .pair_encrypt = encrypt,
  .pair_decrypt = decrypt,

  .pair_state_get = state_get,
  .pair_public_key_get = public_key_get,
};<|MERGE_RESOLUTION|>--- conflicted
+++ resolved
@@ -281,7 +281,7 @@
 
   for (i=0; i < hash_len; i++ )
     H_xor[i] = H_N[i] ^ H_g[i];
-    
+
   hash_init( alg, &ctx );
 
   hash_update( alg, &ctx, H_xor, hash_len );
@@ -410,7 +410,7 @@
 //  BN_hex2bn(&(usr->a), "D929DFB605687233C9E9030C2280156D03BDB9FDCF3CCE3BC27D9CCFCB5FF6A1");
 
   bnum_modexp(usr->A, usr->ng->g, usr->a, usr->ng->N);
-    
+
   *len_A   = bnum_num_bytes(usr->A);
   *bytes_A = malloc(*len_A);
 
@@ -515,7 +515,7 @@
 srp_create_salted_verification_key(enum hash_alg alg,
                                    SRP_NGType ng_type, const char *username,
                                    const unsigned char *password, int len_password,
-                                   unsigned char **bytes_s, int *len_s, 
+                                   unsigned char **bytes_s, int *len_s,
                                    unsigned char **bytes_v, int *len_v,
                                    const char *n_hex, const char *g_hex )
 {
@@ -2764,9 +2764,6 @@
 server_list_cb(uint8_t public_key[crypto_sign_PUBLICKEYBYTES], const char *device_id, void *cb_arg)
 {
   pair_tlv_values_t *response = cb_arg;
-<<<<<<< HEAD
-  uint8_t permissions = 1; // Means admin (TODO don't hardcode - let caller set)
-=======
   pair_tlv_t *previous_id;
   uint8_t permissions = 1; // Means admin (TODO don't hardcode - let caller set)
 
@@ -2774,7 +2771,6 @@
   previous_id = pair_tlv_get_value(response, TLVType_Identifier);
   if (previous_id)
     pair_tlv_add_value(response, TLVType_Separator, NULL, 0);
->>>>>>> e06be8c9
 
   pair_tlv_add_value(response, TLVType_Identifier, (unsigned char *)device_id, strlen(device_id));
   pair_tlv_add_value(response, TLVType_PublicKey, public_key, crypto_sign_PUBLICKEYBYTES);
