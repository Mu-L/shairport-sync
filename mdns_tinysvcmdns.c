/*
 * mDNS registration handler. This file is part of Shairport.
 * Copyright (c) Paul Lietar 2013
 * All rights reserved.
 *
 * Permission is hereby granted, free of charge, to any person
 * obtaining a copy of this software and associated documentation
 * files (the "Software"), to deal in the Software without
 * restriction, including without limitation the rights to use,
 * copy, modify, merge, publish, distribute, sublicense, and/or
 * sell copies of the Software, and to permit persons to whom the
 * Software is furnished to do so, subject to the following conditions:
 *
 * The above copyright notice and this permission notice shall be
 * included in all copies or substantial portions of the Software.
 *
 * THE SOFTWARE IS PROVIDED "AS IS", WITHOUT WARRANTY OF ANY KIND,
 * EXPRESS OR IMPLIED, INCLUDING BUT NOT LIMITED TO THE WARRANTIES
 * OF MERCHANTABILITY, FITNESS FOR A PARTICULAR PURPOSE AND
 * NONINFRINGEMENT. IN NO EVENT SHALL THE AUTHORS OR COPYRIGHT
 * HOLDERS BE LIABLE FOR ANY CLAIM, DAMAGES OR OTHER LIABILITY,
 * WHETHER IN AN ACTION OF CONTRACT, TORT OR OTHERWISE, ARISING
 * FROM, OUT OF OR IN CONNECTION WITH THE SOFTWARE OR THE USE OR
 * OTHER DEALINGS IN THE SOFTWARE.
 */

#include <string.h>
#include <sys/types.h>
#include <sys/socket.h>
#include <net/if.h>
#include <ifaddrs.h>
#include <unistd.h>
#include <netinet/in.h>
#include "common.h"
#include "mdns.h"

#include "tinysvcmdns.h"

static struct mdnsd *svr = NULL;

static int mdns_tinysvcmdns_register(char *apname, int port) {
  struct ifaddrs *ifalist;
  struct ifaddrs *ifa;

  svr = mdnsd_start();
  if (svr == NULL) {
    warn("tinysvcmdns: mdnsd_start() failed");
    return -1;
  }

  // Thanks to Paul Lietar for this
  // room for name + .local + NULL
  char hostname[100 + 6];
  gethostname(hostname, 99);
  // according to POSIX, this may be truncated without a final NULL !
  hostname[99] = 0;

  // will not work if the hostname doesn't end in .local
  char *hostend = hostname + strlen(hostname);
  if ((strlen(hostname) < strlen(".local")) || (strcmp(hostend - 6, ".local") != 0)) {
    strcat(hostname, ".local");
  }

  if (getifaddrs(&ifalist) < 0) {
    warn("tinysvcmdns: getifaddrs() failed");
    return -1;
  }

  ifa = ifalist;

  // Look for an ipv4/ipv6 non-loopback interface to use as the main one.
  for (ifa = ifalist; ifa != NULL; ifa = ifa->ifa_next) {
    if (!(ifa->ifa_flags & IFF_LOOPBACK) && ifa->ifa_addr && ifa->ifa_addr->sa_family == AF_INET) {
      uint32_t main_ip = ((struct sockaddr_in *)ifa->ifa_addr)->sin_addr.s_addr;

      mdnsd_set_hostname(svr, hostname, main_ip); // TTL should be 120 seconds
      break;
    } else if (!(ifa->ifa_flags & IFF_LOOPBACK) && ifa->ifa_addr &&
               ifa->ifa_addr->sa_family == AF_INET6) {
      struct in6_addr *addr = &((struct sockaddr_in6 *)ifa->ifa_addr)->sin6_addr;

      mdnsd_set_hostname_v6(svr, hostname, addr); // TTL should be 120 seconds
      break;
    }
  }

  if (ifa == NULL) {
    warn("tinysvcmdns: no non-loopback ipv4 or ipv6 interface found");
    return -1;
  }

  // Skip the first one, it was already added by set_hostname
  for (ifa = ifa->ifa_next; ifa != NULL; ifa = ifa->ifa_next) {
    if (ifa->ifa_flags & IFF_LOOPBACK) // Skip loop-back interfaces
      continue;

    switch (ifa->ifa_addr->sa_family) {
    case AF_INET: { // ipv4
      uint32_t ip = ((struct sockaddr_in *)ifa->ifa_addr)->sin_addr.s_addr;
      struct rr_entry *a_e = rr_create_a(create_nlabel(hostname), ip); // TTL should be 120 seconds
      mdnsd_add_rr(svr, a_e);
    } break;
    case AF_INET6: { // ipv6
      struct in6_addr *addr = &((struct sockaddr_in6 *)ifa->ifa_addr)->sin6_addr;
      struct rr_entry *aaaa_e =
          rr_create_aaaa(create_nlabel(hostname), addr); // TTL should be 120 seconds
      mdnsd_add_rr(svr, aaaa_e);
    } break;
    }
  }

  freeifaddrs(ifa);

  char *txtwithoutmetadata[] = {MDNS_RECORD_WITHOUT_METADATA, NULL};
#ifdef CONFIG_METADATA
  char *txtwithmetadata[] = {MDNS_RECORD_WITH_METADATA, NULL};
#endif
  char **txt;

#ifdef CONFIG_METADATA
  if (config.meta_dir)
    txt = txtwithmetadata;
  else
#endif

    txt = txtwithoutmetadata;

  struct mdns_service *svc =
      mdnsd_register_svc(svr, apname, "_raop._tcp.local", port, NULL,
                         (const char **)txt); // TTL should be 75 minutes, i.e. 4500 seconds

<<<<<<< HEAD
    freeifaddrs(ifa);

    char *txtwithoutmetadata[] = { MDNS_RECORD_WITHOUT_METADATA, NULL };
    char **txt = txtwithoutmetadata;

    
    
    struct mdns_service *svc = mdnsd_register_svc(svr,
                                apname,
                                "_raop._tcp.local",
                                port,
                                NULL,
                                (const char **)txt);  // TTL should be 75 minutes, i.e. 4500 seconds

    mdns_service_destroy(svc);

    return 0;
=======
  mdns_service_destroy(svc);

  return 0;
>>>>>>> 24b83145
}

static void mdns_tinysvcmdns_unregister(void) {
  if (svr) {
    mdnsd_stop(svr);
    svr = NULL;
  }
}

mdns_backend mdns_tinysvcmdns = {.name = "tinysvcmdns",
                                 .mdns_register = mdns_tinysvcmdns_register,
                                 .mdns_unregister = mdns_tinysvcmdns_unregister};<|MERGE_RESOLUTION|>--- conflicted
+++ resolved
@@ -129,29 +129,9 @@
       mdnsd_register_svc(svr, apname, "_raop._tcp.local", port, NULL,
                          (const char **)txt); // TTL should be 75 minutes, i.e. 4500 seconds
 
-<<<<<<< HEAD
-    freeifaddrs(ifa);
-
-    char *txtwithoutmetadata[] = { MDNS_RECORD_WITHOUT_METADATA, NULL };
-    char **txt = txtwithoutmetadata;
-
-    
-    
-    struct mdns_service *svc = mdnsd_register_svc(svr,
-                                apname,
-                                "_raop._tcp.local",
-                                port,
-                                NULL,
-                                (const char **)txt);  // TTL should be 75 minutes, i.e. 4500 seconds
-
-    mdns_service_destroy(svc);
-
-    return 0;
-=======
   mdns_service_destroy(svc);
 
   return 0;
->>>>>>> 24b83145
 }
 
 static void mdns_tinysvcmdns_unregister(void) {
