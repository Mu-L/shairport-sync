--- conflicted
+++ resolved
@@ -1,9 +1,5 @@
 Name:           shairport-sync
-<<<<<<< HEAD
-Version:        3.3.7
-=======
 Version:        3.3.8
->>>>>>> f496ca66
 Release:        1%{?dist}
 Summary:        AirTunes emulator. Multi-Room with Audio Synchronisation
 # MIT licensed except for tinysvcmdns under BSD, 
@@ -70,17 +66,11 @@
 %license LICENSES
 
 %changelog
-<<<<<<< HEAD
-* Tue Nov 1 2020 Mike Brady <mikebradydublin@icloud.com) 3.3.7
-- Jack resampling, bug fixes and additions to the pipe and stdout backends, to metadata and to the D-Bus and MPRIS interfaces.
-* Thu Feb 20 2020 Mike Brady <mikebradydublin@icloud.com) 3.3.6
-=======
 * Mon Apr 26 2021 Mike Brady <4265913+mikebrady@users.noreply.github.com> 3.3.8
 - Bug fixes and enhancements.
 * Tue Nov 1 2020 Mike Brady <4265913+mikebrady@users.noreply.github.com> 3.3.7
 - Jack resampling, bug fixes and additions to the pipe and stdout backends, to metadata and to the D-Bus and MPRIS interfaces.
 * Thu Feb 20 2020 Mike Brady <4265913+mikebrady@users.noreply.github.com> 3.3.6
->>>>>>> f496ca66
 - Jack resampling, bug fixes and additions to the D-Bus and MPRIS interfaces.
 * Wed Nov 13 2019 Mike Brady <4265913+mikebrady@users.noreply.github.com> 3.3.5
 - Bug fixes and additions to the D-Bus interface.
