/*
 * Slave-clocked ALAC stream player. This file is part of Shairport.
 * Copyright (c) James Laird 2011, 2013
 * All rights reserved.
 *
 * Modifications for audio synchronisation
 * and related work, copyright (c) Mike Brady 2014
 * All rights reserved.
 *
 * Permission is hereby granted, free of charge, to any person
 * obtaining a copy of this software and associated documentation
 * files (the "Software"), to deal in the Software without
 * restriction, including without limitation the rights to use,
 * copy, modify, merge, publish, distribute, sublicense, and/or
 * sell copies of the Software, and to permit persons to whom the
 * Software is furnished to do so, subject to the following conditions:
 *
 * The above copyright notice and this permission notice shall be
 * included in all copies or substantial portions of the Software.
 *
 * THE SOFTWARE IS PROVIDED "AS IS", WITHOUT WARRANTY OF ANY KIND,
 * EXPRESS OR IMPLIED, INCLUDING BUT NOT LIMITED TO THE WARRANTIES
 * OF MERCHANTABILITY, FITNESS FOR A PARTICULAR PURPOSE AND
 * NONINFRINGEMENT. IN NO EVENT SHALL THE AUTHORS OR COPYRIGHT
 * HOLDERS BE LIABLE FOR ANY CLAIM, DAMAGES OR OTHER LIABILITY,
 * WHETHER IN AN ACTION OF CONTRACT, TORT OR OTHERWISE, ARISING
 * FROM, OUT OF OR IN CONNECTION WITH THE SOFTWARE OR THE USE OR
 * OTHER DEALINGS IN THE SOFTWARE.
 */

#include <stdio.h>
#include <stdlib.h>
#include <unistd.h>
#include <string.h>
#include <sys/types.h>
#include <pthread.h>
#include <math.h>
#include <sys/stat.h>
#include <sys/signal.h>
#include <assert.h>
#include <fcntl.h>
#include <stdlib.h>
#include <errno.h>

#include "config.h"

#ifdef HAVE_LIBPOLARSSL
#include <polarssl/aes.h>
#include <polarssl/havege.h>
#endif

#ifdef HAVE_LIBSSL
#include <openssl/aes.h>
#endif

#ifdef HAVE_LIBSOXR
#include <soxr.h>
#endif

#include "common.h"
#include "player.h"
#include "rtp.h"
#include "rtsp.h"

#include "alac.h"

// parameters from the source
static unsigned char *aesiv;
#ifdef HAVE_LIBSSL
static AES_KEY aes;
#endif
static int sampling_rate, frame_size;

#define FRAME_BYTES(frame_size) (4*frame_size)
// maximal resampling shift - conservative
#define OUTFRAME_BYTES(frame_size) (4*(frame_size+3))

#ifdef  HAVE_LIBPOLARSSL
static aes_context dctx;
#endif

static pthread_t player_thread;
static int please_stop;

static alac_file *decoder_info;

// debug variables
static int late_packet_message_sent;
static uint64_t packet_count = 0;
static int32_t last_seqno_read;



// interthread variables
static double volume = 1.0;
static int fix_volume = 0x10000;
static pthread_mutex_t vol_mutex = PTHREAD_MUTEX_INITIALIZER;

// default buffer size
// needs to be a power of 2 because of the way BUFIDX(seqno) works
#define BUFFER_FRAMES  512
#define MAX_PACKET      2048

// DAC buffer occupancy stuff
#define DAC_BUFFER_QUEUE_DESIRED_LENGTH 6615
#define DAC_BUFFER_QUEUE_MINIMUM_LENGTH 5000

typedef struct audio_buffer_entry {   // decoded audio packets
  int ready;
  uint32_t timestamp;
  seq_t sequence_number;
  signed short *data;
} abuf_t;
static abuf_t audio_buffer[BUFFER_FRAMES];
#define BUFIDX(seqno) ((seq_t)(seqno) % BUFFER_FRAMES)

// mutex-protected variables
static seq_t ab_read, ab_write;
static int ab_buffering = 1, ab_synced = 0;
static uint32_t first_packet_timestamp = 0;
static int flush_requested = 0;
static uint32_t flush_rtp_timestamp;
static uint64_t time_of_last_audio_packet;
static int shutdown_requested;

// mutexes and condition variables
static pthread_mutex_t ab_mutex = PTHREAD_MUTEX_INITIALIZER;
static pthread_mutex_t flush_mutex = PTHREAD_MUTEX_INITIALIZER;
static pthread_cond_t flowcontrol;

static int64_t first_packet_time_to_play; // nanoseconds

// stats
static uint64_t missing_packets,late_packets,too_late_packets,resend_requests; 

static void ab_resync(void) {
  int i;
  for (i=0; i<BUFFER_FRAMES; i++)
    audio_buffer[i].ready = 0;
  ab_synced = 0;
  last_seqno_read = -1;
  ab_buffering = 1;
}

static inline int ab_buffer_empty(void) {
// this is just for clarity. 
	if (ab_synced==1)
		return 0;
	else
		return 1;
}

// the sequence number is a 16-bit unsigned number which wraps pretty often
// to work out if one seqno is 'after' another therefore depends whether wrap has occurred
// this function works out the actual ordinate of the seqno, i.e. the distance up from 
// the zeroth element, at ab_read, taking due account of wrap.

static inline seq_t SUCCESSOR(seq_t x) {
	uint32_t p = x & 0xffff;
	p+=1;
	p = p & 0xffff;
	return p;
}

static inline seq_t PREDECESSOR(seq_t x) {
	uint32_t p = (x & 0xffff)+0x10000;
	p-=1;
	p = p & 0xffff;
	return p;
}

static inline uint32_t ORDINATE(seq_t x) {
	uint32_t p = x & 0xffff;
	uint32_t q = ab_read & 0x0ffff;
	uint32_t t = (p+0x10000-q) & 0xffff;
	return t;
}

// wrapped number between two seq_t.
int32_t seq_diff(seq_t a, seq_t b) {
    int32_t diff = ORDINATE(b) - ORDINATE(a);
    return diff;
}

// the sequence numbers will wrap pretty often.
// this returns true if the second arg is after the first
static inline int seq_order(seq_t a, seq_t b) {
    int32_t d = ORDINATE(b) - ORDINATE(a);
    return d > 0;
}

static inline seq_t seq_sum(seq_t a, seq_t b) {
	uint32_t p = a & 0xffff;
	uint32_t q = b & 0x0ffff;
	uint32_t r = (a+b) & 0xffff;
	return r;
}

static void alac_decode(short *dest, uint8_t *buf, int len) {
  unsigned char packet[MAX_PACKET];
  unsigned char packetp[MAX_PACKET];
  assert(len<=MAX_PACKET);

  unsigned char iv[16];
  int aeslen = len & ~0xf;
  memcpy(iv, aesiv, sizeof(iv));
   
#ifdef HAVE_LIBPOLARSSL
  aes_crypt_cbc(&dctx,AES_DECRYPT,aeslen,iv,buf, packet);
#endif
#ifdef HAVE_LIBSSL
  AES_cbc_encrypt(buf, packet, aeslen, &aes, iv, AES_DECRYPT);
#endif

/*
  if (strncmp(packet,packetp,aeslen==0))
    debug(1,"Packets match");
  else
    debug(1,"Packets differ!");
*/

  memcpy(packet+aeslen, buf+aeslen, len-aeslen);

  int outsize;

  alac_decode_frame(decoder_info, packet, dest, &outsize);

  assert(outsize == FRAME_BYTES(frame_size));
}

static int init_decoder(int32_t fmtp[12]) {
  alac_file *alac;

  frame_size = fmtp[1]; // stereo samples
  sampling_rate = fmtp[11];

  int sample_size = fmtp[3];
  if (sample_size != 16)
    die("only 16-bit samples supported!");

  alac = alac_create(sample_size, 2);
  if (!alac)
    return 1;
  decoder_info = alac;

  alac->setinfo_max_samples_per_frame = frame_size;
  alac->setinfo_7a =      fmtp[2];
  alac->setinfo_sample_size = sample_size;
  alac->setinfo_rice_historymult = fmtp[4];
  alac->setinfo_rice_initialhistory = fmtp[5];
  alac->setinfo_rice_kmodifier = fmtp[6];
  alac->setinfo_7f =      fmtp[7];
  alac->setinfo_80 =      fmtp[8];
  alac->setinfo_82 =      fmtp[9];
  alac->setinfo_86 =      fmtp[10];
  alac->setinfo_8a_rate = fmtp[11];
  alac_allocate_buffers(alac);
  return 0;
}

static void free_decoder(void) {
  alac_free(decoder_info);
}

static void init_buffer(void) {
  int i;
  for (i=0; i<BUFFER_FRAMES; i++)
    audio_buffer[i].data = malloc(OUTFRAME_BYTES(frame_size));
  ab_resync();
}

static void free_buffer(void) {
  int i;
  for (i=0; i<BUFFER_FRAMES; i++)
    free(audio_buffer[i].data);
}

void player_put_packet(seq_t seqno,uint32_t timestamp, uint8_t *data, int len) {
  packet_count++;
  abuf_t *abuf = 0;

  pthread_mutex_lock(&ab_mutex);
  if (!ab_synced) {
    debug(2, "syncing to first seqno %04X.", seqno);
    ab_write = seqno;
    ab_read = seqno;
    ab_synced = 1;
  }
  if (seq_diff(ab_write, seqno) == 0) {       // expected packet
    abuf = audio_buffer + BUFIDX(seqno);
    ab_write = SUCCESSOR(seqno);
  } else if (seq_order(ab_write, seqno)) {    // newer than expected
    rtp_request_resend(SUCCESSOR(ab_write), PREDECESSOR(seqno));
    resend_requests++;
    abuf = audio_buffer + BUFIDX(seqno);
    ab_write = SUCCESSOR(seqno);
  } else if (seq_order(ab_read, seqno)) {     // late but not yet played
    late_packets++;
    abuf = audio_buffer + BUFIDX(seqno);
  } else {                                    // too late.
    too_late_packets++;
    if (!late_packet_message_sent) {
      debug(1, "too-late packet received: %04X; ab_read: %04X; ab_write: %04X.", seqno, ab_read, ab_write);
      late_packet_message_sent=1;
    }
  }
  pthread_mutex_unlock(&ab_mutex);

  if (abuf) {
    alac_decode(abuf->data, data, len);
    abuf->ready = 1;
    abuf->timestamp = timestamp;
    abuf->sequence_number = seqno;
  }
  
  pthread_mutex_lock(&ab_mutex);
  
  time_of_last_audio_packet = get_absolute_time_in_fp();
  
  int rc = pthread_cond_signal(&flowcontrol);
  if (rc)
    debug(1,"Error signalling flowcontrol.");
  pthread_mutex_unlock(&ab_mutex);
}


static inline short lcg_rand(void) {
  static unsigned long lcg_prev = 12345;
  lcg_prev = lcg_prev * 69069 + 3;
  return lcg_prev & 0xffff;
}

static inline short dithered_vol(short sample) {
  short rand_a, rand_b;
  long out;

  out = (long)sample * fix_volume;
  if (fix_volume < 0x10000) {
    rand_b = rand_a;
    rand_a = lcg_rand();
    out += rand_a;
    out -= rand_b;
  }
  return out>>16;
}

// get the next frame, when available. return 0 if underrun/stream reset.
static abuf_t *buffer_get_frame(void) {
  int16_t buf_fill;
  uint64_t local_time_now;
  // struct timespec tn;
  abuf_t *abuf = 0;
  int i;
  abuf_t *curframe;
  
  pthread_mutex_lock(&ab_mutex);
  int wait;
  int32_t dac_delay = 0;
  do {
    // get the time
		local_time_now = get_absolute_time_in_fp();    

		// if config.timeout (default 120) seconds have elapsed since the last audio packet was received, then we should stop.
    // config.timeout of zero means don't check..., but iTunes may be confused by a long gap followed by a resumption...
		if ((time_of_last_audio_packet!=0) && (shutdown_requested==0) && (config.timeout!=0)) {
			if (local_time_now-time_of_last_audio_packet>=config.timeout<<32) {
				debug(1,"As Yeats almost said, \"Too long a silence / can make a stone of the heart\"");
				rtsp_request_shutdown_stream();
				shutdown_requested=1;
			}
		}
  
    pthread_mutex_lock(&flush_mutex);
    if (flush_requested==1) {
      if (config.output->flush)
        config.output->flush();
      ab_resync();
      first_packet_timestamp = 0;
      first_packet_time_to_play = 0;
      flush_requested=0;
    }
    pthread_mutex_unlock(&flush_mutex);
    
    if (!ab_buffer_empty()) {
    
			dac_delay = 0;
			curframe = audio_buffer + BUFIDX(ab_read);
			if (config.output->delay) {
				dac_delay = config.output->delay();
				if (dac_delay==-1) {
					debug(1,"Error getting dac_delay at start of loop.");
					dac_delay=0;
				}
			}

			if (curframe->ready) {
				if ((flush_rtp_timestamp) && (flush_rtp_timestamp>=curframe->timestamp)) {
					// debug(1,"Dropping flushed packet %d",curframe->sequence_number);
					curframe->ready=0;
					ab_read==SUCCESSOR(ab_read);
				} else if (ab_buffering) { // if we are getting packets but not yet forwarding them to the player
					if (first_packet_timestamp==0) { // if this is the very first packet
					 // debug(1,"First frame seen, time %u, with %d frames...",curframe->timestamp,seq_diff(ab_read, ab_write));
					 uint32_t reference_timestamp;
						uint64_t reference_timestamp_time;
						get_reference_timestamp_stuff(&reference_timestamp,&reference_timestamp_time);
						if (reference_timestamp) { // if we have a reference time
							// debug(1,"First frame seen with timestamp...");
							first_packet_timestamp=curframe->timestamp; // we will keep buffering until we are supposed to start playing this
 
							// here, see if we should start playing. We need to know when to allow the packets to be sent to the player
							// we will get a fix every second or so, which will be stored as a pair consisting of
							// the time when the packet with a particular timestamp should be played.
							// it might not be the timestamp of our first packet, however, so we might have to do some calculations.
					
							int64_t delta = ((int64_t)first_packet_timestamp-(int64_t)reference_timestamp);

							first_packet_time_to_play = reference_timestamp_time+((delta+(int64_t)config.latency)<<32)/44100; // using the latency requested...
							if (local_time_now>=first_packet_time_to_play) {
								debug(1,"First packet is late! It should have played before now. Flushing 0.1 seconds");
								player_flush(first_packet_timestamp+4410);
							}
						}
					}      

					if (first_packet_time_to_play!=0) {

						uint32_t filler_size = frame_size;
						uint32_t max_dac_delay = DAC_BUFFER_QUEUE_DESIRED_LENGTH;
						// if (dac_delay==0) // i.e. if this is the first fill
							filler_size = 4410; // 0.1 second -- the maximum we'll add to the DAC

						if (local_time_now>=first_packet_time_to_play) {
							// we've gone past the time...
							// debug(1,"Run past the exact start time by %llu frames, with time now of %llx, fpttp of %llx and dac_delay of %d and %d packets; flush.",(((tn-first_packet_time_to_play)*44100)>>32)+dac_delay,tn,first_packet_time_to_play,dac_delay,seq_diff(ab_read, ab_write));
						
							if (config.output->flush)
								config.output->flush();
							ab_resync();
							first_packet_timestamp = 0;
							first_packet_time_to_play = 0;
						} else {
							uint64_t gross_frame_gap = ((first_packet_time_to_play-local_time_now)*44100)>>32;
							int64_t exact_frame_gap = gross_frame_gap-dac_delay;
							if (exact_frame_gap<=0) {
								// we've gone past the time...
								// debug(1,"Run a bit past the exact start time by %lld frames, with time now of %llx, fpttp of %llx and dac_delay of %d and %d packets; flush.",-exact_frame_gap,tn,first_packet_time_to_play,dac_delay,seq_diff(ab_read, ab_write));
								if (config.output->flush)
									config.output->flush();
								ab_resync();
								first_packet_timestamp = 0;
								first_packet_time_to_play = 0;
							} else {
								uint32_t fs=filler_size;
								if (fs>(max_dac_delay-dac_delay))
									fs=max_dac_delay-dac_delay;
								if ((exact_frame_gap<=fs) || (exact_frame_gap<=frame_size*2)) {
									fs=exact_frame_gap;
									// debug(1,"Exact frame gap is %llu; play %d frames of silence. Dac_delay is %d, with %d packets, ab_read is %04x, ab_write is %04x.",exact_frame_gap,fs,dac_delay,seq_diff(ab_read, ab_write),ab_read,ab_write);
									ab_buffering = 0;
								}
								signed short *silence;
								silence = malloc(FRAME_BYTES(fs));
								memset(silence, 0, FRAME_BYTES(fs));
								// debug(1,"Exact frame gap is %llu; play %d frames of silence. Dac_delay is %d, with %d packets.",exact_frame_gap,fs,dac_delay,seq_diff(ab_read, ab_write));
								config.output->play(silence, fs);
								free(silence);
							}
						}
					}
				}
			}
    }
    wait = (ab_buffering || (dac_delay>=DAC_BUFFER_QUEUE_DESIRED_LENGTH) || (!ab_synced)) && (!please_stop);
//    wait = (ab_buffering ||  (seq_diff(ab_read, ab_write) < (config.latency-22000)/(352)) || (!ab_synced)) && (!please_stop);
    if (wait) {
  		uint64_t time_to_wait_for_wakeup_fp = ((uint64_t)1<<32)/44100; // this is time period of one frame
  		time_to_wait_for_wakeup_fp *= 4*352; // four full 352-frame packets
  		time_to_wait_for_wakeup_fp /= 3;  //four thirds of a packet time 
      
#ifdef COMPILE_FOR_LINUX
      uint64_t time_of_wakeup_fp = local_time_now+time_to_wait_for_wakeup_fp;
      uint64_t sec = time_of_wakeup_fp>>32;
      uint64_t nsec = ((time_of_wakeup_fp&0xffffffff)*1000000000)>>32;
      
      struct timespec time_of_wakeup;
      time_of_wakeup.tv_sec = sec;
      time_of_wakeup.tv_nsec = nsec;
      
      pthread_cond_timedwait(&flowcontrol,&ab_mutex,&time_of_wakeup);      
      // int rc = pthread_cond_timedwait(&flowcontrol,&ab_mutex,&time_of_wakeup);
      // if (rc!=0)
      //  debug(1,"pthread_cond_timedwait returned error code %d.",rc);
#endif
#ifdef COMPILE_FOR_OSX
      uint64_t sec = time_to_wait_for_wakeup_fp>>32;;
      uint64_t nsec = ((time_to_wait_for_wakeup_fp&0xffffffff)*1000000000)>>32;
      struct timespec time_to_wait;
      time_to_wait.tv_sec = sec;
      time_to_wait.tv_nsec = nsec;
      pthread_cond_timedwait_relative_np(&flowcontrol,&ab_mutex,&time_to_wait);     
#endif
    }    
  } while (wait);

  if (please_stop) {
    pthread_mutex_unlock(&ab_mutex);
    return 0;
  }

  seq_t read = ab_read;
  ab_read=SUCCESSOR(ab_read);

  // check if t+16, t+32, t+64, t+128, ... (buffer_start_fill / 2)
  // packets have arrived... last-chance resend
  
  if (!ab_buffering) {
    for (i = 16; i < (seq_diff(ab_read,ab_write) / 2); i = (i * 2)) {
      seq_t next = seq_sum(ab_read,i);
      abuf = audio_buffer + BUFIDX(next);
      if (!abuf->ready) {
        rtp_request_resend(next, next);
        resend_requests++;
      }
    }
  }
  
  if (!curframe->ready) {
    // debug(1, "    %04X. Supplying a silent frame.", read);
    missing_packets++;
    memset(curframe->data, 0, FRAME_BYTES(frame_size));
    curframe->timestamp=0;    
  }
  curframe->ready = 0;
  pthread_mutex_unlock(&ab_mutex);
  return curframe;
}

static inline short shortmean(short a, short b) {
  long al = (long)a;
  long bl = (long)b;
  long longmean = (al+bl)/2;
  short r = (short)longmean;
  if (r!=longmean)
    debug(1,"Error calculating average of two shorts");
  return r;
}

// stuff: 1 means add 1; 0 means do nothing; -1 means remove 1
static int stuff_buffer_basic(short *inptr, short *outptr, int stuff) {
    if ((stuff>1) || (stuff<-1)) {
      debug(1,"Stuff argument to stuff_buffer must be from -1 to +1.");
      return frame_size;
    }
    int i;
    int stuffsamp = frame_size;
    if (stuff)
//      stuffsamp = rand() % (frame_size - 1);
      stuffsamp = (rand() % (frame_size-2))+1; // ensure there's always a sample before and after the item

    pthread_mutex_lock(&vol_mutex);
    for (i=0; i<stuffsamp; i++) {   // the whole frame, if no stuffing
        *outptr++ = dithered_vol(*inptr++);
        *outptr++ = dithered_vol(*inptr++);
    };
    if (stuff) {
        if (stuff==1) {
            debug(3, "+++++++++");
            // interpolate one sample
            //*outptr++ = dithered_vol(((long)inptr[-2] + (long)inptr[0]) >> 1);
            //*outptr++ = dithered_vol(((long)inptr[-1] + (long)inptr[1]) >> 1);
            *outptr++ = dithered_vol(shortmean(inptr[-2],inptr[0]));
            *outptr++ = dithered_vol(shortmean(inptr[-1],inptr[1]));
        } else if (stuff==-1) {
            debug(3, "---------");
            inptr++;
            inptr++;
        }
        for (i=stuffsamp; i<frame_size + stuff; i++) {
            *outptr++ = dithered_vol(*inptr++);
            *outptr++ = dithered_vol(*inptr++);
        }
    }
    pthread_mutex_unlock(&vol_mutex);

    return frame_size + stuff;
}

#ifdef HAVE_LIBSOXR
// stuff: 1 means add 1; 0 means do nothing; -1 means remove 1
static int stuff_buffer_soxr(short *inptr, short *outptr, int stuff) {
  if ((stuff>1) || (stuff<-1)) {
    debug(1,"Stuff argument to sox_stuff_buffer must be from -1 to +1.");
    return frame_size;
  }
  int i;
  short *ip,*op;
  ip=inptr;
  op=outptr;
  
  if (stuff) {
    // debug(1,"Stuff %d.",stuff);
    soxr_io_spec_t io_spec;
    io_spec.itype = SOXR_INT16_I;
    io_spec.otype = SOXR_INT16_I;
    io_spec.scale = 1.0; // this seems to crash if not = 1.0
    io_spec.e = NULL;
    io_spec.flags = 0;

    size_t odone;

    soxr_error_t error = soxr_oneshot(frame_size, frame_size + stuff, 2, /* Rates and # of chans. */
      inptr, frame_size, NULL, /* Input. */
      outptr, frame_size + stuff, &odone, /* Output. */
      &io_spec, /* Input, output and transfer spec. */
      NULL, NULL); /* Default configuration.*/

    if (error)
      die("soxr error: %s\n", "error: %s\n", soxr_strerror(error));

    if (odone > frame_size + 1)
      die("odone = %d!\n", odone);

    const int gpm = 5;
    
    // keep the first (dpm) samples, to mitigate the Gibbs phenomenon
    for (i=0;i<gpm;i++) {
      *op++ = *ip++;
      *op++ = *ip++;
    }

    // keep the last (dpm) samples, to mitigate the Gibbs phenomenon
    op=outptr+(frame_size+stuff-gpm)*sizeof(short);
    ip=inptr+(frame_size-gpm)*sizeof(short);
    for (i=0;i<gpm;i++) {
      *op++ = *ip++;
      *op++ = *ip++;
    }

    // finally, adjust the volume, if necessary
    if (volume!=1.0) {
      // pthread_mutex_lock(&vol_mutex);
      op=outptr;
      for (i=0; i<frame_size+stuff; i++) {
        *op = dithered_vol(*op);
        op++;
        *op = dithered_vol(*op);
        op++;
      };
      // pthread_mutex_unlock(&vol_mutex);
    }
    
  } else { // the whole frame, if no stuffing
  
    // pthread_mutex_lock(&vol_mutex);
    for (i=0; i<frame_size; i++) {   
      *op++ = dithered_vol(*ip++);
      *op++ = dithered_vol(*ip++);
    };
    // pthread_mutex_unlock(&vol_mutex);
  }
  return frame_size + stuff;
}
#endif

typedef struct stats { // statistics for running averages
  int64_t sync_error,correction,drift;
} stats_t;

static void *player_thread_func(void *arg) {
//this is about half a minute
#define trend_interval 3758
  stats_t statistics[trend_interval];
  int number_of_statistics,oldest_statistic,newest_statistic;
  int64_t tsum_of_sync_errors,tsum_of_corrections,tsum_of_insertions_and_deletions,tsum_of_drifts;
  int64_t previous_sync_error,previous_correction;
  int64_t minimum_dac_queue_size = 1000000;
  
  int play_samples;
  int64_t current_delay;
  int play_number = 0;
  time_of_last_audio_packet = 0;
  shutdown_requested = 0;
  number_of_statistics = oldest_statistic = newest_statistic = 0;
  tsum_of_sync_errors = tsum_of_corrections = tsum_of_insertions_and_deletions = tsum_of_drifts = 0;

  const int print_interval = trend_interval; // don't ask...
  // I think it's useful to keep this prime to prevent it from falling into a pattern with some other process.
  
  char  rnstate[256];
  initstate(time(NULL),rnstate,256);
  
  signed short *inbuf, *outbuf, *silence;
  outbuf = malloc(OUTFRAME_BYTES(frame_size));
  silence = malloc(OUTFRAME_BYTES(frame_size));
  memset(silence, 0, OUTFRAME_BYTES(frame_size));

  late_packet_message_sent=0;
  missing_packets=late_packets=too_late_packets=resend_requests=0;
  flush_rtp_timestamp=0;
  int sync_error_out_of_bounds = 0; // number of times in a row that there's been a serious sync error
  while (!please_stop) {
    abuf_t *inframe = buffer_get_frame();
    if (inframe) {
      inbuf = inframe->data;
      if (inbuf) {
        play_number++;
        // if it's a supplied silent frame, let us know...
        if (inframe->timestamp==0) {
          // debug(1,"Player has a supplied silent frame.");
          last_seqno_read = (SUCCESSOR(last_seqno_read)&0xffff); //manage the packet out of sequence minder
          config.output->play(inbuf, frame_size);
        } else {
          // We have a frame of data. We need to see if we want to add or remove a frame from it to keep in sync.
          // So we calculate the timing error for the first frame in the DAC.
          // If it's ahead of time, we add one audio frame to this frame to delay a subsequent frame
          // If it's late, we remove an audio frame from this frame to bring a subsequent frame forward in time
          
          uint32_t reference_timestamp;
          uint64_t reference_timestamp_time;
          get_reference_timestamp_stuff(&reference_timestamp,&reference_timestamp_time);

          int64_t rt,nt;
          rt = reference_timestamp;
          nt = inframe->timestamp;
          
          uint64_t local_time_now = get_absolute_time_in_fp();
          //struct timespec tn;
          //clock_gettime(CLOCK_MONOTONIC,&tn);
          //uint64_t local_time_now=((uint64_t)tn.tv_sec<<32)+((uint64_t)tn.tv_nsec<<32)/1000000000;

          int64_t td_in_frames;
          int64_t td = local_time_now-reference_timestamp_time;
          // debug(1,"td is %lld.",td);          
          if (td>=0) {
            td_in_frames = (td*44100)>>32;
          } else {
            td_in_frames = -((-td*44100)>>32);
          }

          if (config.output->delay) {
            current_delay = config.output->delay();
            if (current_delay==-1) {
              debug(1,"Delay error when checking running latency.");
              current_delay=0;
            }
          } else {
            current_delay = 0;
          }
          if (current_delay<minimum_dac_queue_size)
            minimum_dac_queue_size=current_delay;

          // this is the actual delay, including the latency we actually want, which will fluctuate a good bit about a potentially rising or falling trend.
          int64_t delay = td_in_frames+rt-(nt-current_delay);
          
          // This is the timing error for the next audio frame in the DAC.
          int64_t sync_error = delay-config.latency;
          
          int amount_to_stuff = 0;
          // require a certain error before bothering to fix it...
          if (sync_error>88) {
            amount_to_stuff = -1;
          }
          if (sync_error<-88) {
            amount_to_stuff = 1;
          }
          
          // only allow stuffing if there is enough time to do it -- check DAC buffer...
          if (current_delay<DAC_BUFFER_QUEUE_MINIMUM_LENGTH) {
            // debug(1,"DAC buffer too short to allow stuffing.");
            amount_to_stuff=0;
          }

          // try to keep the corrections definitely below 1 in 1000 audio frames
          if (amount_to_stuff) {
            uint32_t x = random()%1000;
            if (x>352)
              amount_to_stuff=0;
          }
            
          if ((amount_to_stuff==0) && (fix_volume==0x10000)) {
          	// if no stuffing needed and no volume adjustment, then
          	// don't send to stuff_buffer_* and don't copy to outbuf; just send directly to the output device...
            config.output->play(inbuf, frame_size);
          } else {
#ifdef HAVE_LIBSOXR
            switch (config.packet_stuffing) {
              case ST_basic:
//                if (amount_to_stuff) debug(1,"Basic stuff...");
                  play_samples = stuff_buffer_basic(inbuf, outbuf,amount_to_stuff);
                break;
              case ST_soxr:
//                if (amount_to_stuff) debug(1,"Soxr stuff...");
                  play_samples = stuff_buffer_soxr(inbuf, outbuf,amount_to_stuff);
                break;
            }     
#else
//          if (amount_to_stuff) debug(1,"Standard stuff...");
            play_samples = stuff_buffer_basic(inbuf, outbuf,amount_to_stuff);
#endif

      /*
      {
        int co;
        int is_silent=1;
        short *p = outbuf;
        for (co=0;co<play_samples;co++) {
          if (*p!=0)
            is_silent=0;
          p++;
        }
        if (is_silent)
          debug(1,"Silence!");
      }
      */

             config.output->play(outbuf, play_samples);
          }
          
          // check for loss of sync
          // timestamp of zero means an inserted silent frame in place of a missing frame
          if ((inframe->timestamp!=0) && (!please_stop) && (config.resyncthreshold!=0) && (abs(sync_error)>config.resyncthreshold)) {
            sync_error_out_of_bounds++;
            // debug(1,"Sync error out of bounds: Error: %lld; previous error: %lld; DAC: %lld; timestamp: %llx, time now %llx",sync_error,previous_sync_error,current_delay,inframe->timestamp,local_time_now);    
             if (sync_error_out_of_bounds>3) {
              debug(1,"Lost sync with source for %d consecutive packets -- flushing and resyncing. Error: %lld.",sync_error_out_of_bounds,sync_error);
              player_flush(nt);
             }
          } else {
            sync_error_out_of_bounds = 0;
          }

          // debug(1,"Sync error %lld frames. Amount to stuff %d." ,sync_error,amount_to_stuff);
          
          // new stats calculation. We want a running average of sync error, drift, adjustment, number of additions+subtractions
          
          if (number_of_statistics==trend_interval) {
            // here we remove the oldest statistical data and take it from the summaries as well
            tsum_of_sync_errors-=statistics[oldest_statistic].sync_error;
            tsum_of_drifts -= statistics[oldest_statistic].drift;
            if (statistics[oldest_statistic].correction>0)
              tsum_of_insertions_and_deletions-=statistics[oldest_statistic].correction;
            else
              tsum_of_insertions_and_deletions+=statistics[oldest_statistic].correction;
            tsum_of_corrections-=statistics[oldest_statistic].correction;
            oldest_statistic=(oldest_statistic+1)%trend_interval;
            number_of_statistics--; 
          }
          
          statistics[newest_statistic].sync_error = sync_error;
          statistics[newest_statistic].correction = amount_to_stuff;

          if (number_of_statistics==0)
            statistics[newest_statistic].drift = 0;
          else
            statistics[newest_statistic].drift = sync_error-previous_sync_error-previous_correction;

          previous_sync_error = sync_error;
          previous_correction = amount_to_stuff;

          tsum_of_sync_errors += sync_error;
          tsum_of_drifts += statistics[newest_statistic].drift;
          if (amount_to_stuff>0)
            tsum_of_insertions_and_deletions+=amount_to_stuff;
          else
            tsum_of_insertions_and_deletions-=amount_to_stuff;
          tsum_of_corrections+=amount_to_stuff;
          
          newest_statistic=(newest_statistic+1)%trend_interval;
          number_of_statistics++;
          
          // check sequencing
          if (last_seqno_read==-1)
<<<<<<< HEAD
							last_seqno_read=inframe->sequence_number;
						else {
							last_seqno_read = (SUCCESSOR(last_seqno_read) & 0xffff);           
							if (inframe->sequence_number!=last_seqno_read)
								debug(1,"Player: packets out of sequence: expected: %d, got %d.",last_seqno_read,inframe->sequence_number);
								last_seqno_read=inframe->sequence_number; // reset warning...
            }
              
          if (play_number%print_interval==0) {
            // we can now calculate running averages for sync error (frames), corrections (ppm), insertions plus deletions (ppm), drift (ppm)
            double moving_average_sync_error = (1.0*tsum_of_sync_errors)/number_of_statistics;
            double moving_average_correction = (1.0*tsum_of_corrections)/number_of_statistics;
            double moving_average_insertions_plus_deletions = (1.0*tsum_of_insertions_and_deletions)/number_of_statistics;
            double moving_average_drift = (1.0*tsum_of_drifts)/number_of_statistics;
                        uint64_t clock_jitter = ((local_to_remote_time_jitters/local_to_remote_time_jitters_count)*1000000)>>32;
            // if ((play_number/print_interval)%20==0)
              debug(1,"Sync error: %.1f (frames); net correction: %.1f (ppm); corrections: %.1f (ppm); missing packets %llu; late packets %llu; too late packets %llu; resend requests %llu; min DAC queue size %lli.", moving_average_sync_error, moving_average_correction*1000000/352, moving_average_insertions_plus_deletions*1000000/352,missing_packets,late_packets,too_late_packets,resend_requests,minimum_dac_queue_size);
            minimum_dac_queue_size=1000000; // hack reset
=======
						last_seqno_read=inframe->sequence_number;
					else {
						last_seqno_read = (last_seqno_read+1)&0xffff;           
						if (inframe->sequence_number!=last_seqno_read)
							debug(1,"Player: packets out of sequence: expected: %d, got %d.",last_seqno_read,inframe->sequence_number);
							last_seqno_read=inframe->sequence_number; // reset warning...
>>>>>>> 0462ead3
          }
        }
        if (play_number%print_interval==0) {
          // we can now calculate running averages for sync error (frames), corrections (ppm), insertions plus deletions (ppm), drift (ppm)
          double moving_average_sync_error = (1.0*tsum_of_sync_errors)/number_of_statistics;
          double moving_average_correction = (1.0*tsum_of_corrections)/number_of_statistics;
          double moving_average_insertions_plus_deletions = (1.0*tsum_of_insertions_and_deletions)/number_of_statistics;
          double moving_average_drift = (1.0*tsum_of_drifts)/number_of_statistics;
          // if ((play_number/print_interval)%20==0)
            debug(1,"Sync error: %.1f (frames); net correction: %.1f (ppm); corrections: %.1f (ppm); missing packets %llu; late packets %llu; too late packets %llu; resend requests %llu; min DAC queue size %lli.", moving_average_sync_error, moving_average_correction*1000000/352, moving_average_insertions_plus_deletions*1000000/352,missing_packets,late_packets,too_late_packets,resend_requests,minimum_dac_queue_size);
          minimum_dac_queue_size=1000000; // hack reset
        }
      }
    }
  }
  return 0;
}


// takes the volume as specified by the airplay protocol
void player_volume(double f) {

// The volume ranges -144.0 (mute) or -30 -- 0. See http://git.zx2c4.com/Airtunes2/about/#setting-volume
// By examination, the -30 -- 0 range is linear on the slider; i.e. the slider is calibrated in 30 equal increments
// So, we will pass this on without any weighting if we have a hardware mixer, as we expect the mixer to be calibrated in dB.

// Here, we ask for an attenuation we will apply in software. The dB range of a value from 1 to 65536 is about 48.1 dB (log10 of 65536 is 4.8164).
// Thus, we ask our vol2attn function for an appropriate dB between -48.1 and 0 dB and translate it back to a number.
 
  double linear_volume = pow(10,vol2attn(f,0,-4810)/1000);
    
  if(f == -144.0)
    linear_volume = 0.0;
  
  if (config.output->volume) {
      config.output->volume(f);
      linear_volume=1.0; // no attenuation needed
  } 
  pthread_mutex_lock(&vol_mutex);
  volume = linear_volume;
  fix_volume = 65536.0 * volume;
  pthread_mutex_unlock(&vol_mutex);
}

void player_flush(uint32_t timestamp) {
  pthread_mutex_lock(&flush_mutex);
  flush_requested=1;
  flush_rtp_timestamp=timestamp; // flush all packets up to (and including?) this
  pthread_mutex_unlock(&flush_mutex);
}

int player_play(stream_cfg *stream) {
  packet_count = 0;
  if (config.buffer_start_fill > BUFFER_FRAMES)
    die("specified buffer starting fill %d > buffer size %d",
      config.buffer_start_fill, BUFFER_FRAMES);

#ifdef HAVE_LIBPOLARSSL
  memset(&dctx,0,sizeof(aes_context));
  aes_setkey_dec(&dctx, stream->aeskey, 128);
#endif

#ifdef HAVE_LIBSSL
  AES_set_decrypt_key(stream->aeskey, 128, &aes);
#endif

  aesiv = stream->aesiv;
  init_decoder(stream->fmtp);
  // must be after decoder init
  init_buffer();
  please_stop = 0;
  command_start();  
  // set the flowcontrol condition variable to wait on a monotonic clock
#ifdef COMPILE_FOR_LINUX
  pthread_condattr_t attr;
  pthread_condattr_init(&attr);
  pthread_condattr_setclock( &attr, CLOCK_MONOTONIC); // can't do this in OS X, and don't need it.
  int rc = pthread_cond_init(&flowcontrol,&attr);
#endif
#ifdef COMPILE_FOR_OSX
  int rc = pthread_cond_init(&flowcontrol,NULL);  
#endif
  if (rc)
    debug(1,"Error initialising condition variable.");
  config.output->start(sampling_rate);
  pthread_create(&player_thread, NULL, player_thread_func, NULL);

  return 0;
}

void player_stop(void) {
  please_stop = 1;
  pthread_cond_signal(&flowcontrol); // tell it to give up
  pthread_join(player_thread, NULL);
  config.output->stop();
  command_stop();
  free_buffer();
  free_decoder();
  int rc = pthread_cond_destroy(&flowcontrol);
  if (rc)
    debug(1,"Error destroying condition variable.");
}<|MERGE_RESOLUTION|>--- conflicted
+++ resolved
@@ -830,6 +830,8 @@
             sync_error_out_of_bounds = 0;
           }
 
+          play_number++;
+              
           // debug(1,"Sync error %lld frames. Amount to stuff %d." ,sync_error,amount_to_stuff);
           
           // new stats calculation. We want a running average of sync error, drift, adjustment, number of additions+subtractions
@@ -871,33 +873,12 @@
           
           // check sequencing
           if (last_seqno_read==-1)
-<<<<<<< HEAD
 							last_seqno_read=inframe->sequence_number;
 						else {
 							last_seqno_read = (SUCCESSOR(last_seqno_read) & 0xffff);           
 							if (inframe->sequence_number!=last_seqno_read)
 								debug(1,"Player: packets out of sequence: expected: %d, got %d.",last_seqno_read,inframe->sequence_number);
 								last_seqno_read=inframe->sequence_number; // reset warning...
-            }
-              
-          if (play_number%print_interval==0) {
-            // we can now calculate running averages for sync error (frames), corrections (ppm), insertions plus deletions (ppm), drift (ppm)
-            double moving_average_sync_error = (1.0*tsum_of_sync_errors)/number_of_statistics;
-            double moving_average_correction = (1.0*tsum_of_corrections)/number_of_statistics;
-            double moving_average_insertions_plus_deletions = (1.0*tsum_of_insertions_and_deletions)/number_of_statistics;
-            double moving_average_drift = (1.0*tsum_of_drifts)/number_of_statistics;
-                        uint64_t clock_jitter = ((local_to_remote_time_jitters/local_to_remote_time_jitters_count)*1000000)>>32;
-            // if ((play_number/print_interval)%20==0)
-              debug(1,"Sync error: %.1f (frames); net correction: %.1f (ppm); corrections: %.1f (ppm); missing packets %llu; late packets %llu; too late packets %llu; resend requests %llu; min DAC queue size %lli.", moving_average_sync_error, moving_average_correction*1000000/352, moving_average_insertions_plus_deletions*1000000/352,missing_packets,late_packets,too_late_packets,resend_requests,minimum_dac_queue_size);
-            minimum_dac_queue_size=1000000; // hack reset
-=======
-						last_seqno_read=inframe->sequence_number;
-					else {
-						last_seqno_read = (last_seqno_read+1)&0xffff;           
-						if (inframe->sequence_number!=last_seqno_read)
-							debug(1,"Player: packets out of sequence: expected: %d, got %d.",last_seqno_read,inframe->sequence_number);
-							last_seqno_read=inframe->sequence_number; // reset warning...
->>>>>>> 0462ead3
           }
         }
         if (play_number%print_interval==0) {
