/*
 * Slave-clocked ALAC stream player. This file is part of Shairport.
 * Copyright (c) James Laird 2011, 2013
 * All rights reserved.
 *
 * Modifications for audio synchronisation, AirPlay 2
 * and related work, copyright (c) Mike Brady 2014 -- 2021
 * All rights reserved.
 *
 * Permission is hereby granted, free of charge, to any person
 * obtaining a copy of this software and associated documentation
 * files (the "Software"), to deal in the Software without
 * restriction, including without limitation the rights to use,
 * copy, modify, merge, publish, distribute, sublicense, and/or
 * sell copies of the Software, and to permit persons to whom the
 * Software is furnished to do so, subject to the following conditions:
 *
 * The above copyright notice and this permission notice shall be
 * included in all copies or substantial portions of the Software.
 *
 * THE SOFTWARE IS PROVIDED "AS IS", WITHOUT WARRANTY OF ANY KIND,
 * EXPRESS OR IMPLIED, INCLUDING BUT NOT LIMITED TO THE WARRANTIES
 * OF MERCHANTABILITY, FITNESS FOR A PARTICULAR PURPOSE AND
 * NONINFRINGEMENT. IN NO EVENT SHALL THE AUTHORS OR COPYRIGHT
 * HOLDERS BE LIABLE FOR ANY CLAIM, DAMAGES OR OTHER LIABILITY,
 * WHETHER IN AN ACTION OF CONTRACT, TORT OR OTHERWISE, ARISING
 * FROM, OUT OF OR IN CONNECTION WITH THE SOFTWARE OR THE USE OR
 * OTHER DEALINGS IN THE SOFTWARE.
 */

#include <assert.h>
#include <errno.h>
#include <fcntl.h>
#include <inttypes.h>
#include <limits.h>
#include <math.h>
#include <pthread.h>
#include <stdarg.h>
#include <stdio.h>
#include <stdlib.h>
#include <string.h>
#include <sys/stat.h>
#include <sys/syslog.h>
#include <sys/types.h>
#include <unistd.h>

#include "config.h"

#ifdef CONFIG_MBEDTLS
#include <mbedtls/aes.h>
#include <mbedtls/havege.h>
#endif

#ifdef CONFIG_POLARSSL
#include <polarssl/aes.h>
#include <polarssl/havege.h>
#endif

#ifdef CONFIG_OPENSSL
#include <openssl/aes.h>
#endif

#ifdef CONFIG_SOXR
#include <soxr.h>
#endif

#ifdef CONFIG_CONVOLUTION
#include <FFTConvolver/convolver.h>
#endif

#ifdef CONFIG_METADATA_HUB
#include "metadata_hub.h"
#endif

#ifdef CONFIG_DACP_CLIENT
#include "dacp.h"
#endif

#include "common.h"
#include "mdns.h"
#include "player.h"
#include "rtp.h"
#include "rtsp.h"

#include "alac.h"

#ifdef CONFIG_APPLE_ALAC
#include "apple_alac.h"
#endif

#ifdef CONFIG_AIRPLAY_2
#include "ptp-utilities.h"
#endif

#include "loudness.h"

#include "activity_monitor.h"

// m<ake the first audio packet deliberately early to bias the sync error of
// the very first packet, making the error more likely to be too early
// rather than too late. It it's too early,
// a delay exactly compensating for it can be sent just before the
// first packet. This should exactly compensate for the error.

int64_t first_frame_early_bias = 8;

// default buffer size
// needs to be a power of 2 because of the way BUFIDX(seqno) works
//#define BUFFER_FRAMES 512
#define MAX_PACKET 2048

// DAC buffer occupancy stuff
#define DAC_BUFFER_QUEUE_MINIMUM_LENGTH 2500

// static abuf_t audio_buffer[BUFFER_FRAMES];
#define BUFIDX(seqno) ((seq_t)(seqno) % BUFFER_FRAMES)

int32_t modulo_32_offset(uint32_t from, uint32_t to) { return to - from; }

void do_flush(uint32_t timestamp, rtsp_conn_info *conn);

static void ab_resync(rtsp_conn_info *conn) {
  int i;
  for (i = 0; i < BUFFER_FRAMES; i++) {
    conn->audio_buffer[i].ready = 0;
    conn->audio_buffer[i].resend_request_number = 0;
    conn->audio_buffer[i].resend_time =
        0; // this is either zero or the time the last resend was requested.
    conn->audio_buffer[i].initialisation_time =
        0; // this is either the time the packet was received or the time it was noticed the packet
           // was missing.
    conn->audio_buffer[i].sequence_number = 0;
  }
  conn->ab_synced = 0;
  conn->last_seqno_read = -1;
  conn->ab_buffering = 1;
}

// the sequence numbers will wrap pretty often.
// this returns true if the second arg is strictly after the first
static inline int is_after(seq_t a, seq_t b) {
  int16_t d = b - a;
  return d > 0;
}

void reset_input_flow_metrics(rtsp_conn_info *conn) {
  conn->play_number_after_flush = 0;
  conn->packet_count_since_flush = 0;
  conn->input_frame_rate_starting_point_is_valid = 0;
  conn->initial_reference_time = 0;
  conn->initial_reference_timestamp = 0;
}

void unencrypted_packet_decode(unsigned char *packet, int length, short *dest, int *outsize,
                               int size_limit, rtsp_conn_info *conn) {
  if (conn->stream.type == ast_apple_lossless) {
#ifdef CONFIG_APPLE_ALAC
    if (config.use_apple_decoder) {
      if (conn->decoder_in_use != 1 << decoder_apple_alac) {
        debug(2, "Apple ALAC Decoder used on encrypted audio.");
        conn->decoder_in_use = 1 << decoder_apple_alac;
      }
      apple_alac_decode_frame(packet, length, (unsigned char *)dest, outsize);
      *outsize = *outsize * 4; // bring the size to bytes
    } else
#endif
    {
      if (conn->decoder_in_use != 1 << decoder_hammerton) {
        debug(2, "Hammerton Decoder used on encrypted audio.");
        conn->decoder_in_use = 1 << decoder_hammerton;
      }
      alac_decode_frame(conn->decoder_info, packet, (unsigned char *)dest, outsize);
    }
  } else if (conn->stream.type == ast_uncompressed) {
    int length_to_use = length;
    if (length_to_use > size_limit) {
      warn("unencrypted_packet_decode: uncompressed audio packet too long (size: %d bytes) to "
           "process -- truncated",
           length);
      length_to_use = size_limit;
    }
    int i;
    short *source = (short *)packet;
    for (i = 0; i < (length_to_use / 2); i++) {
      *dest = ntohs(*source);
      dest++;
      source++;
    }
    *outsize = length_to_use;
  }
}

int audio_packet_decode(short *dest, int *destlen, uint8_t *buf, int len, rtsp_conn_info *conn) {
  // parameters: where the decoded stuff goes, its length in samples,
  // the incoming packet, the length of the incoming packet in bytes
  // destlen should contain the allowed max number of samples on entry

  if (len > MAX_PACKET) {
    warn("Incoming audio packet size is too large at %d; it should not exceed %d.", len,
         MAX_PACKET);
    return -1;
  }
  unsigned char packet[MAX_PACKET];
  // unsigned char packetp[MAX_PACKET];
  assert(len <= MAX_PACKET);
  int reply = 0;                                          // everything okay
  int outsize = conn->input_bytes_per_frame * (*destlen); // the size the output should be, in bytes
  int maximum_possible_outsize = outsize;

  if (conn->stream.encrypted) {
    unsigned char iv[16];
    int aeslen = len & ~0xf;
    memcpy(iv, conn->stream.aesiv, sizeof(iv));
#ifdef CONFIG_MBEDTLS
    mbedtls_aes_crypt_cbc(&conn->dctx, MBEDTLS_AES_DECRYPT, aeslen, iv, buf, packet);
#endif
#ifdef CONFIG_POLARSSL
    aes_crypt_cbc(&conn->dctx, AES_DECRYPT, aeslen, iv, buf, packet);
#endif
#ifdef CONFIG_OPENSSL
    AES_cbc_encrypt(buf, packet, aeslen, &conn->aes, iv, AES_DECRYPT);
#endif
    memcpy(packet + aeslen, buf + aeslen, len - aeslen);
    unencrypted_packet_decode(packet, len, dest, &outsize, maximum_possible_outsize, conn);
  } else {
    // not encrypted
    unencrypted_packet_decode(buf, len, dest, &outsize, maximum_possible_outsize, conn);
  }

  if (outsize > maximum_possible_outsize) {
    debug(2,
          "Output from alac_decode larger (%d bytes, not frames) than expected (%d bytes) -- "
          "truncated, but buffer overflow possible! Encrypted = %d.",
          outsize, maximum_possible_outsize, conn->stream.encrypted);
    reply = -1; // output packet is the wrong size
  }

  *destlen = outsize / conn->input_bytes_per_frame;
  if ((outsize % conn->input_bytes_per_frame) != 0)
    debug(1,
          "Number of audio frames (%d) does not correspond exactly to the number of bytes (%d) "
          "and the audio frame size (%d).",
          *destlen, outsize, conn->input_bytes_per_frame);
  return reply;
}

static int init_alac_decoder(int32_t fmtp[12], rtsp_conn_info *conn) {

  // This is a guess, but the format of the fmtp looks identical to the format of an
  // ALACSpecificCOnfig
  // which is detailed in the file ALACMagicCookieDescription.txt in the Apple ALAC sample
  // implementation
  // Here it is:

  /*
      struct  ALACSpecificConfig (defined in ALACAudioTypes.h)
      abstract     This struct is used to describe codec provided information about the encoded
     Apple Lossless bitstream.
                  It must accompany the encoded stream in the containing audio file and be provided
     to the decoder.

      field        frameLength     uint32_t  indicating the frames per packet
     when
     no
     explicit
     frames per packet setting is
                                                            present in the packet header. The
     encoder frames per packet can be explicitly set
                                                            but for maximum compatibility, the
     default encoder setting of 4096 should be used.

      field        compatibleVersion   uint8_t   indicating compatible version,
                                                            value must be set to 0

      field        bitDepth     uint8_t   describes the bit depth of the
     source
     PCM
     data
     (maximum
     value = 32)

      field        pb       uint8_t   currently unused tuning
     parametetbugr.
                                                            value should be set to 40

      field        mb       uint8_t   currently unused tuning parameter.
                                                            value should be set to 14

      field        kb      uint8_t   currently unused tuning parameter.
                                                            value should be set to 10

      field        numChannels     uint8_t   describes the channel count (1 =
     mono,
     2
     =
     stereo,
     etc...)
                                                            when channel layout info is not provided
     in the 'magic cookie', a channel count > 2
                                                            describes a set of discreet channels
     with no specific ordering

      field        maxRun      uint16_t   currently unused.
                                                    value should be set to 255

      field        maxFrameBytes     uint32_t   the maximum size of an Apple
     Lossless
     packet
     within
     the encoded stream.
                                                          value of 0 indicates unknown

      field        avgBitRate     uint32_t   the average bit rate in bits per
     second
     of
     the
     Apple
     Lossless stream.
                                                          value of 0 indicates unknown

      field        sampleRate     uint32_t   sample rate of the encoded stream
   */

  // We are going to go on that basis

  alac_file *alac;

  alac = alac_create(conn->input_bit_depth,
                     conn->input_num_channels); // no pthread cancellation point in here
  if (!alac)
    return 1;
  conn->decoder_info = alac;

  alac->setinfo_max_samples_per_frame = conn->max_frames_per_packet;
  alac->setinfo_7a = fmtp[2];
  alac->setinfo_sample_size = conn->input_bit_depth;
  alac->setinfo_rice_historymult = fmtp[4];
  alac->setinfo_rice_initialhistory = fmtp[5];
  alac->setinfo_rice_kmodifier = fmtp[6];
  alac->setinfo_7f = fmtp[7];
  alac->setinfo_80 = fmtp[8];
  alac->setinfo_82 = fmtp[9];
  alac->setinfo_86 = fmtp[10];
  alac->setinfo_8a_rate = fmtp[11];
  alac_allocate_buffers(alac); // no pthread cancellation point in here

#ifdef CONFIG_APPLE_ALAC
  apple_alac_init(fmtp); // no pthread cancellation point in here
#endif

  return 0;
}

static void terminate_decoders(rtsp_conn_info *conn) {
  alac_free(conn->decoder_info);
#ifdef CONFIG_APPLE_ALAC
  apple_alac_terminate();
#endif
}

static void init_buffer(rtsp_conn_info *conn) {
  // debug(1,"input_bytes_per_frame: %d.", conn->input_bytes_per_frame);
  // debug(1,"input_bit_depth: %d.", conn->input_bit_depth);
  int i;
  for (i = 0; i < BUFFER_FRAMES; i++)
    //    conn->audio_buffer[i].data = malloc(conn->input_bytes_per_frame *
    //    conn->max_frames_per_packet);
    conn->audio_buffer[i].data = malloc(8 * conn->max_frames_per_packet); // todo
}

static void free_audio_buffers(rtsp_conn_info *conn) {
  int i;
  for (i = 0; i < BUFFER_FRAMES; i++)
    free(conn->audio_buffer[i].data);
}

int first_possibly_missing_frame = -1;

void reset_buffer(rtsp_conn_info *conn) {
  debug_mutex_lock(&conn->ab_mutex, 30000, 0);
  ab_resync(conn);
  debug_mutex_unlock(&conn->ab_mutex, 0);
}

void get_audio_buffer_size_and_occupancy(unsigned int *size, unsigned int *occupancy,
                                         rtsp_conn_info *conn) {
  debug_mutex_lock(&conn->ab_mutex, 30000, 0);
  *size = BUFFER_FRAMES;
  if (conn->ab_synced) {
    int16_t occ =
        conn->ab_write - conn->ab_read; // will be zero or positive if read and write are within
                                        // 2^15 of each other and write is at or after read
    *occupancy = occ;
  } else {
    *occupancy = 0;
  }
  debug_mutex_unlock(&conn->ab_mutex, 0);
}

void player_put_packet(int original_format, seq_t seqno, uint32_t actual_timestamp, uint8_t *data,
                       int len, rtsp_conn_info *conn) {

  // if it's original format, it has a valid seqno and must be decoded
  // otherwise, it can take the next seqno and doesn't need decoding.

  // ignore a request to flush that has been made before the first packet...
  if (conn->packet_count == 0) {
    debug_mutex_lock(&conn->flush_mutex, 1000, 1);
    conn->flush_requested = 0;
    conn->flush_rtp_timestamp = 0;
    debug_mutex_unlock(&conn->flush_mutex, 3);
  }

  debug_mutex_lock(&conn->ab_mutex, 30000, 0);
  uint64_t time_now = get_absolute_time_in_ns();
  conn->packet_count++;
  conn->packet_count_since_flush++;
  conn->time_of_last_audio_packet = time_now;
  if (conn->connection_state_to_output) { // if we are supposed to be processing these packets
    abuf_t *abuf = 0;
    if (!conn->ab_synced) {
      conn->ab_write = seqno;
      conn->ab_read = seqno;
      conn->ab_synced = 1;
      conn->first_packet_timestamp = 0;
      debug(2, "Connection %d: synced by first packet, seqno %u.", conn->connection_number, seqno);
    } else if (original_format == 0) {
      // if the packet is coming in original format, the sequence number is important
      // otherwise, ignore is by setting it equal to the expected sequence number in ab_write
      seqno = conn->ab_write;
    }
    if (conn->ab_write ==
        seqno) { // if this is the expected packet (which could be the first packet...)
      if (conn->input_frame_rate_starting_point_is_valid == 0) {
        if ((conn->packet_count_since_flush >= 500) && (conn->packet_count_since_flush <= 510)) {
          conn->frames_inward_measurement_start_time = time_now;
          conn->frames_inward_frames_received_at_measurement_start_time = actual_timestamp;
          conn->input_frame_rate_starting_point_is_valid = 1; // valid now
        }
      }
      conn->frames_inward_measurement_time = time_now;
      conn->frames_inward_frames_received_at_measurement_time = actual_timestamp;
      abuf = conn->audio_buffer + BUFIDX(seqno);
      conn->ab_write = seqno + 1;                 // move the write pointer to the next free space
    } else if (is_after(conn->ab_write, seqno)) { // newer than expected
      int32_t gap = seqno - conn->ab_write;
      if (gap <= 0)
        debug(1, "Unexpected gap size: %d.", gap);
      int i;
      for (i = 0; i < gap; i++) {
        abuf = conn->audio_buffer + BUFIDX(conn->ab_write + i);
        abuf->ready = 0; // to be sure, to be sure
        abuf->resend_request_number = 0;
        abuf->initialisation_time =
            time_now;          // this represents when the packet was noticed to be missing
        abuf->status = 1 << 0; // signifying missing
        abuf->resend_time = 0;
        abuf->given_timestamp = 0;
        abuf->sequence_number = 0;
      }
      abuf = conn->audio_buffer + BUFIDX(seqno);
      //        rtp_request_resend(ab_write, gap);
      //        resend_requests++;
      conn->ab_write = seqno + 1;
    } else if (is_after(conn->ab_read, seqno)) { // older than expected but not too late
      conn->late_packets++;
      abuf = conn->audio_buffer + BUFIDX(seqno);
    } else { // too late.
      conn->too_late_packets++;
    }

    if (abuf) {
      int datalen = conn->max_frames_per_packet;
      abuf->initialisation_time = time_now;
      abuf->resend_time = 0;
      if ((original_format != 0) &&
          (audio_packet_decode(abuf->data, &datalen, data, len, conn) == 0)) {
        abuf->ready = 1;
        abuf->status = 0; // signifying that it was received
        abuf->length = datalen;
        abuf->given_timestamp = actual_timestamp;
        abuf->sequence_number = seqno;
      } else if (original_format == 0) {
        memcpy(abuf->data, data, len * conn->input_bytes_per_frame);
        abuf->ready = 1;
        abuf->status = 0; // signifying that it was received
        abuf->length = len;
        abuf->given_timestamp = actual_timestamp;
        abuf->sequence_number = seqno;
      } else {
        debug(1, "Bad audio packet detected and discarded.");
        abuf->ready = 0;
        abuf->status = 1 << 1; // bad packet, discarded
        abuf->resend_request_number = 0;
        abuf->given_timestamp = 0;
        abuf->sequence_number = 0;
      }
    }

    int rc = pthread_cond_signal(&conn->flowcontrol);
    if (rc)
      debug(1, "Error signalling flowcontrol.");

    // resend checks
    {
      uint64_t minimum_wait_time =
          (uint64_t)(config.resend_control_first_check_time * (uint64_t)1000000000);
      uint64_t resend_repeat_interval =
          (uint64_t)(config.resend_control_check_interval_time * (uint64_t)1000000000);
      uint64_t minimum_remaining_time = (uint64_t)(
          (config.resend_control_last_check_time + config.audio_backend_buffer_desired_length) *
          (uint64_t)1000000000);
      uint64_t latency_time = (uint64_t)(conn->latency * (uint64_t)1000000000);
      latency_time = latency_time / (uint64_t)conn->input_rate;

      // find the first frame that is missing, if known
      int x = conn->ab_read;
      if (first_possibly_missing_frame >= 0) {
        // if it's within the range
        int16_t buffer_size = conn->ab_write - conn->ab_read; // must be positive
        if (buffer_size >= 0) {
          int16_t position_in_buffer = first_possibly_missing_frame - conn->ab_read;
          if ((position_in_buffer >= 0) && (position_in_buffer < buffer_size))
            x = first_possibly_missing_frame;
        }
      }

      first_possibly_missing_frame = -1; // has not been set

      int missing_frame_run_count = 0;
      int start_of_missing_frame_run = -1;
      int number_of_missing_frames = 0;
      while (x != conn->ab_write) {
        abuf_t *check_buf = conn->audio_buffer + BUFIDX(x);
        if (!check_buf->ready) {
          if (first_possibly_missing_frame < 0)
            first_possibly_missing_frame = x;
          number_of_missing_frames++;
          // debug(1, "frame %u's initialisation_time is 0x%" PRIx64 ", latency_time is 0x%"
          // PRIx64 ", time_now is 0x%" PRIx64 ", minimum_remaining_time is 0x%" PRIx64 ".", x,
          // check_buf->initialisation_time, latency_time, time_now, minimum_remaining_time);
          int too_late = ((check_buf->initialisation_time < (time_now - latency_time)) ||
                          ((check_buf->initialisation_time - (time_now - latency_time)) <
                           minimum_remaining_time));
          int too_early = ((time_now - check_buf->initialisation_time) < minimum_wait_time);
          int too_soon_after_last_request =
              ((check_buf->resend_time != 0) &&
               ((time_now - check_buf->resend_time) <
                resend_repeat_interval)); // time_now can never be less than the time_tag

          if (too_late)
            check_buf->status |= 1 << 2; // too late
          else
            check_buf->status &= 0xFF - (1 << 2); // not too late
          if (too_early)
            check_buf->status |= 1 << 3; // too early
          else
            check_buf->status &= 0xFF - (1 << 3); // not too early
          if (too_soon_after_last_request)
            check_buf->status |= 1 << 4; // too soon after last request
          else
            check_buf->status &= 0xFF - (1 << 4); // not too soon after last request

          if ((!too_soon_after_last_request) && (!too_late) && (!too_early)) {
            if (start_of_missing_frame_run == -1) {
              start_of_missing_frame_run = x;
              missing_frame_run_count = 1;
            } else {
              missing_frame_run_count++;
            }
            check_buf->resend_time = time_now; // setting the time to now because we are
                                               // definitely going to take action
            check_buf->resend_request_number++;
            debug(3, "Frame %d is missing with ab_read of %u and ab_write of %u.", x, conn->ab_read,
                  conn->ab_write);
          }
          // if (too_late) {
          //   debug(1,"too late to get missing frame %u.", x);
          // }
        }
        // if (number_of_missing_frames != 0)
        //  debug(1,"check with x = %u, ab_read = %u, ab_write = %u, first_possibly_missing_frame
        //  = %d.", x, conn->ab_read, conn->ab_write, first_possibly_missing_frame);
        x = (x + 1) & 0xffff;
        if (((check_buf->ready) || (x == conn->ab_write)) && (missing_frame_run_count > 0)) {
          // send a resend request
          if (missing_frame_run_count > 1)
            debug(3, "request resend of %d packets starting at seqno %u.", missing_frame_run_count,
                  start_of_missing_frame_run);
          if (config.disable_resend_requests == 0) {
            debug_mutex_unlock(&conn->ab_mutex, 3);
            rtp_request_resend(start_of_missing_frame_run, missing_frame_run_count, conn);
            debug_mutex_lock(&conn->ab_mutex, 20000, 1);
            conn->resend_requests++;
          }
          start_of_missing_frame_run = -1;
          missing_frame_run_count = 0;
        }
      }
      if (number_of_missing_frames == 0)
        first_possibly_missing_frame = conn->ab_write;
    }
  }
  debug_mutex_unlock(&conn->ab_mutex, 0);
}

int32_t rand_in_range(int32_t exclusive_range_limit) {
  static uint32_t lcg_prev = 12345;
  // returns a pseudo random integer in the range 0 to (exclusive_range_limit-1) inclusive
  int64_t sp = lcg_prev;
  int64_t rl = exclusive_range_limit;
  lcg_prev = lcg_prev * 69069 + 3; // crappy psrg
  sp = sp * rl; // 64 bit calculation. Interesting part is above the 32 rightmost bits;
  return sp >> 32;
}

static inline void process_sample(int32_t sample, char **outp, sps_format_t format, int volume,
                                  int dither, rtsp_conn_info *conn) {
  /*
  {
                static int old_volume = 0;
                if (volume != old_volume) {
                        debug(1,"Volume is now %d.",volume);
                        old_volume = volume;
                }
  }
  */

  int64_t hyper_sample = sample;
  int result = 0;

  if (config.loudness) {
    hyper_sample <<=
        32; // Do not apply volume as it has already been done with the Loudness DSP filter
  } else {
    int64_t hyper_volume = (int64_t)volume << 16;
    hyper_sample = hyper_sample * hyper_volume; // this is 64 bit bit multiplication -- we may need
                                                // to dither it down to its target resolution
  }

  // next, do dither, if necessary
  if (dither) {

    // add a TPDF dither -- see
    // http://educypedia.karadimov.info/library/DitherExplained.pdf
    // and the discussion around https://www.hydrogenaud.io/forums/index.php?showtopic=16963&st=25

    // I think, for a 32 --> 16 bits, the range of
    // random numbers needs to be from -2^16 to 2^16, i.e. from -65536 to 65536 inclusive, not from
    // -32768 to +32767

    // Actually, what would be generated here is from -65535 to 65535, i.e. one less on the limits.

    // See the original paper at
    // http://www.ece.rochester.edu/courses/ECE472/resources/Papers/Lipshitz_1992.pdf
    // by Lipshitz, Wannamaker and Vanderkooy, 1992.

    int64_t dither_mask = 0;
    switch (format) {
    case SPS_FORMAT_S32:
    case SPS_FORMAT_S32_LE:
    case SPS_FORMAT_S32_BE:
      dither_mask = (int64_t)1 << (64 - 32);
      break;
    case SPS_FORMAT_S24:
    case SPS_FORMAT_S24_LE:
    case SPS_FORMAT_S24_BE:
    case SPS_FORMAT_S24_3LE:
    case SPS_FORMAT_S24_3BE:
      dither_mask = (int64_t)1 << (64 - 24);
      break;
    case SPS_FORMAT_S16:
    case SPS_FORMAT_S16_LE:
    case SPS_FORMAT_S16_BE:
      dither_mask = (int64_t)1 << (64 - 16);
      break;
    case SPS_FORMAT_S8:
    case SPS_FORMAT_U8:
      dither_mask = (int64_t)1 << (64 - 8);
      break;
    case SPS_FORMAT_UNKNOWN:
      die("Unexpected SPS_FORMAT_UNKNOWN while calculating dither mask.");
      break;
    case SPS_FORMAT_AUTO:
      die("Unexpected SPS_FORMAT_AUTO while calculating dither mask.");
      break;
    case SPS_FORMAT_INVALID:
      die("Unexpected SPS_FORMAT_INVALID while calculating dither mask.");
      break;
    }
    dither_mask -= 1;
    int64_t r = r64i();

    int64_t tpdf = (r & dither_mask) - (conn->previous_random_number & dither_mask);
    conn->previous_random_number = r;
    // add dither, allowing for clipping
    if (tpdf >= 0) {
      if (INT64_MAX - tpdf >= hyper_sample)
        hyper_sample += tpdf;
      else
        hyper_sample = INT64_MAX;
    } else {
      if (INT64_MIN - tpdf <= hyper_sample)
        hyper_sample += tpdf;
      else
        hyper_sample = INT64_MIN;
    }
    // dither is complete here
  }

  // move the result to the desired position in the int64_t
  char *op = *outp;
  uint8_t byt;
  switch (format) {
  case SPS_FORMAT_S32_LE:
    hyper_sample >>= (64 - 32);
    byt = (uint8_t)hyper_sample;
    *op++ = byt;
    byt = (uint8_t)(hyper_sample >> 8);
    *op++ = byt;
    byt = (uint8_t)(hyper_sample >> 16);
    *op++ = byt;
    byt = (uint8_t)(hyper_sample >> 24);
    *op++ = byt;
    result = 4;
    break;
  case SPS_FORMAT_S32_BE:
    hyper_sample >>= (64 - 32);
    byt = (uint8_t)(hyper_sample >> 24);
    *op++ = byt;
    byt = (uint8_t)(hyper_sample >> 16);
    *op++ = byt;
    byt = (uint8_t)(hyper_sample >> 8);
    *op++ = byt;
    byt = (uint8_t)hyper_sample;
    *op++ = byt;
    result = 4;
    break;
  case SPS_FORMAT_S32:
    hyper_sample >>= (64 - 32);
    *(int32_t *)op = hyper_sample;
    result = 4;
    break;
  case SPS_FORMAT_S24_3LE:
    hyper_sample >>= (64 - 24);
    byt = (uint8_t)hyper_sample;
    *op++ = byt;
    byt = (uint8_t)(hyper_sample >> 8);
    *op++ = byt;
    byt = (uint8_t)(hyper_sample >> 16);
    *op++ = byt;
    result = 3;
    break;
  case SPS_FORMAT_S24_3BE:
    hyper_sample >>= (64 - 24);
    byt = (uint8_t)(hyper_sample >> 16);
    *op++ = byt;
    byt = (uint8_t)(hyper_sample >> 8);
    *op++ = byt;
    byt = (uint8_t)hyper_sample;
    *op++ = byt;
    result = 3;
    break;
  case SPS_FORMAT_S24_LE:
    hyper_sample >>= (64 - 24);
    byt = (uint8_t)hyper_sample;
    *op++ = byt;
    byt = (uint8_t)(hyper_sample >> 8);
    *op++ = byt;
    byt = (uint8_t)(hyper_sample >> 16);
    *op++ = byt;
    *op++ = 0;
    result = 4;
    break;
  case SPS_FORMAT_S24_BE:
    hyper_sample >>= (64 - 24);
    *op++ = 0;
    byt = (uint8_t)(hyper_sample >> 16);
    *op++ = byt;
    byt = (uint8_t)(hyper_sample >> 8);
    *op++ = byt;
    byt = (uint8_t)hyper_sample;
    *op++ = byt;
    result = 4;
    break;
  case SPS_FORMAT_S24:
    hyper_sample >>= (64 - 24);
    *(int32_t *)op = hyper_sample;
    result = 4;
    break;
  case SPS_FORMAT_S16_LE:
    hyper_sample >>= (64 - 16);
    byt = (uint8_t)hyper_sample;
    *op++ = byt;
    byt = (uint8_t)(hyper_sample >> 8);
    *op++ = byt;
    result = 2;
    break;
  case SPS_FORMAT_S16_BE:
    hyper_sample >>= (64 - 16);
    byt = (uint8_t)(hyper_sample >> 8);
    *op++ = byt;
    byt = (uint8_t)hyper_sample;
    *op++ = byt;
    result = 2;
    break;
  case SPS_FORMAT_S16:
    hyper_sample >>= (64 - 16);
    *(int16_t *)op = (int16_t)hyper_sample;
    result = 2;
    break;
  case SPS_FORMAT_S8:
    hyper_sample >>= (int8_t)(64 - 8);
    *op = hyper_sample;
    result = 1;
    break;
  case SPS_FORMAT_U8:
    hyper_sample >>= (uint8_t)(64 - 8);
    hyper_sample += 128;
    *op = hyper_sample;
    result = 1;
    break;
  case SPS_FORMAT_UNKNOWN:
    die("Unexpected SPS_FORMAT_UNKNOWN while outputting samples");
    break;
  case SPS_FORMAT_AUTO:
    die("Unexpected SPS_FORMAT_AUTO while outputting samples");
    break;
  case SPS_FORMAT_INVALID:
    die("Unexpected SPS_FORMAT_INVALID while outputting samples");
    break;
  }

  *outp += result;
}

void buffer_get_frame_cleanup_handler(void *arg) {
  rtsp_conn_info *conn = (rtsp_conn_info *)arg;
  debug_mutex_unlock(&conn->ab_mutex, 0);
}

// get the next frame, when available. return 0 if underrun/stream reset.
static abuf_t *buffer_get_frame(rtsp_conn_info *conn) {
  // int16_t buf_fill;
  uint64_t local_time_now;
  // struct timespec tn;
  abuf_t *curframe = NULL;
  int notified_buffer_empty = 0; // diagnostic only

  debug_mutex_lock(&conn->ab_mutex, 30000, 0);

  int wait;
  long dac_delay = 0; // long because alsa returns a long

  int have_sent_prefiller_silence =
      0; // set to true when we have sent at least one silent frame to the DAC

  pthread_cleanup_push(buffer_get_frame_cleanup_handler,
                       (void *)conn); // undo what's been done so far
  do {

    // get the time
    local_time_now = get_absolute_time_in_ns(); // type okay
    // debug(3, "buffer_get_frame is iterating");

    // we must have timing information before we can do anything here
    if (have_timestamp_timing_information(conn)) {

      int rco = get_requested_connection_state_to_output();

      if (conn->connection_state_to_output != rco) {
        conn->connection_state_to_output = rco;
        // change happening
        if (conn->connection_state_to_output == 0) { // going off
          debug(2, "request flush because connection_state_to_output is off");
          debug_mutex_lock(&conn->flush_mutex, 1000, 1);
          conn->flush_requested = 1;
          conn->flush_rtp_timestamp = 0;
          debug_mutex_unlock(&conn->flush_mutex, 3);
        }
      }

      if (config.output->is_running)
        if (config.output->is_running() != 0) { // if the back end isn't running for any reason
          debug(2, "request flush because back end is not running");
          debug_mutex_lock(&conn->flush_mutex, 1000, 0);
          conn->flush_requested = 1;
          conn->flush_rtp_timestamp = 0;
          debug_mutex_unlock(&conn->flush_mutex, 0);
        }
      debug_mutex_lock(&conn->flush_mutex, 1000, 0);
      pthread_cleanup_push(mutex_unlock, &conn->flush_mutex);
      if (conn->flush_requested == 1) {
        if (conn->flush_output_flushed == 0)
          if (config.output->flush) {
            config.output->flush(); // no cancellation points
            debug(2, "flush request: flush output device.");
          }
        conn->flush_output_flushed = 1;
      }
      // now check to see it the flush request is for frames in the buffer or not
      // if the first_packet_timestamp is zero, don't check
      int flush_needed = 0;
      int drop_request = 0;
      if (conn->flush_requested == 1) {
        if (conn->flush_rtp_timestamp == 0) {
          debug(1, "flush request: flush frame 0 -- flush assumed to be needed.");
          flush_needed = 1;
          drop_request = 1;
        } else {
          if ((conn->ab_synced) && ((conn->ab_write - conn->ab_read) > 0)) {
            abuf_t *firstPacket = conn->audio_buffer + BUFIDX(conn->ab_read);
            abuf_t *lastPacket = conn->audio_buffer + BUFIDX(conn->ab_write - 1);
            if ((firstPacket != NULL) && (firstPacket->ready)) {
              // discard flushes more than 10 seconds into the future -- they are probably bogus
              uint32_t first_frame_in_buffer = firstPacket->given_timestamp;
              int32_t offset_from_first_frame =
                  (int32_t)(conn->flush_rtp_timestamp - first_frame_in_buffer);
              if (offset_from_first_frame > (int)conn->input_rate * 10) {
                debug(
                    1,
                    "flush request: sanity check -- flush frame %u is too far into the future from "
                    "the first frame %u -- discarded.",
                    conn->flush_rtp_timestamp, first_frame_in_buffer);
                drop_request = 1;
              } else {
                if ((lastPacket != NULL) && (lastPacket->ready)) {
                  // we have enough information to check if the flush is needed or can be discarded
                  uint32_t last_frame_in_buffer =
                      lastPacket->given_timestamp + lastPacket->length - 1;
                  // now we have to work out if the flush frame is in the buffer
                  // if it is later than the end of the buffer, flush everything and keep the
                  // request active. if it is in the buffer, we need to flush part of the buffer.
                  // Actually we flush the entire buffer and drop the request. if it is before the
                  // buffer, no flush is needed. Drop the request.
                  if (offset_from_first_frame > 0) {
                    int32_t offset_to_last_frame =
                        (int32_t)(last_frame_in_buffer - conn->flush_rtp_timestamp);
                    if (offset_to_last_frame >= 0) {
                      debug(
                          2,
                          "flush request: flush frame %u active -- buffer contains %u frames, from "
                          "%u to %u",
                          conn->flush_rtp_timestamp,
                          last_frame_in_buffer - first_frame_in_buffer + 1, first_frame_in_buffer,
                          last_frame_in_buffer);
                      drop_request = 1;
                      flush_needed = 1;
                    } else {
                      debug(2,
                            "flush request: flush frame %u pending -- buffer contains %u frames, "
                            "from "
                            "%u to %u",
                            conn->flush_rtp_timestamp,
                            last_frame_in_buffer - first_frame_in_buffer + 1, first_frame_in_buffer,
                            last_frame_in_buffer);
                      flush_needed = 1;
                    }
                  } else {
                    debug(2,
                          "flush request: flush frame %u expired -- buffer contains %u frames, "
                          "from %u "
                          "to %u",
                          conn->flush_rtp_timestamp,
                          last_frame_in_buffer - first_frame_in_buffer + 1, first_frame_in_buffer,
                          last_frame_in_buffer);
                    drop_request = 1;
                  }
                }
              }
            }
          } else {
            debug(3,
                  "flush request: flush frame %u  -- buffer not synced or empty: synced: %d, "
                  "ab_read: "
                  "%u, ab_write: %u",
                  conn->flush_rtp_timestamp, conn->ab_synced, conn->ab_read, conn->ab_write);
            conn->flush_requested = 0; // remove the request
            // leave flush request pending and don't do a buffer flush, because there isn't one
          }
        }
      }
      if (flush_needed) {
        debug(2, "flush request: flush done.");
        ab_resync(conn); // no cancellation points
        conn->first_packet_timestamp = 0;
        conn->first_packet_time_to_play = 0;
        conn->time_since_play_started = 0;
        have_sent_prefiller_silence = 0;
        dac_delay = 0;
      }
      if (drop_request) {
        debug(2, "flush request: request dropped.");
        conn->flush_requested = 0;
        conn->flush_rtp_timestamp = 0;
        conn->flush_output_flushed = 0;
      }
      pthread_cleanup_pop(1); // unlock the conn->flush_mutex
      if (conn->ab_synced) {
        curframe = conn->audio_buffer + BUFIDX(conn->ab_read);

        if ((conn->ab_read != conn->ab_write) &&
            (curframe->ready)) { // it could be synced and empty, under
                                 // exceptional circumstances, with the
                                 // frame unused, thus apparently ready

          if (curframe->sequence_number != conn->ab_read) {
            // some kind of sync problem has occurred.
            if (BUFIDX(curframe->sequence_number) == BUFIDX(conn->ab_read)) {
              // it looks like aliasing has happened
              // jump to the new incoming stuff...
              conn->ab_read = curframe->sequence_number;
              debug(1, "Aliasing of buffer index -- reset.");
            } else {
              debug(1, "Inconsistent sequence numbers detected");
            }
          }
        }

        if ((curframe) && (curframe->ready)) {
          notified_buffer_empty = 0; // at least one buffer now -- diagnostic only.
          if (conn->ab_buffering) {  // if we are getting packets but not yet forwarding them to the
                                     // player
            if (conn->first_packet_timestamp == 0) { // if this is the very first packet
              // debug(1,"First frame seen with timestamp...");
              conn->first_packet_timestamp =
                  curframe->given_timestamp; // we will keep buffering until we are
                                             // supposed to start playing this
#ifdef CONFIG_METADATA
              // say we have started receiving frames here
              debug(2, "pffr");
              send_ssnc_metadata(
                  'pffr', NULL, 0,
                  0); // "first frame received", but don't wait if the queue is locked
#endif
              // Here, calculate when we should start playing. We need to know when to allow the
              // packets to be sent to the player.

              // every second or so, we get a reference on when a particular packet should be
              // played.

              // It probably won't  be the timestamp of our first packet, however, so we might
              // have to do some calculations.

              // To calculate when the first packet will be played, we figure out the exact time
              // the packet should be played according to its timestamp and the reference time.
              // The desired latency, typically 88200 frames, will be calculated for in rtp.c,
              // and any desired backend latency offset included in it there.

              uint64_t should_be_time;

              frame_to_local_time(conn->first_packet_timestamp, // this will go modulo 2^32
                                  &should_be_time, conn);

              conn->first_packet_time_to_play = should_be_time;

              int64_t lt = conn->first_packet_time_to_play - local_time_now;

              debug(1, "Connection %d: Lead time for first frame %" PRId64 ": %f seconds.",
                    conn->connection_number, conn->first_packet_timestamp, lt * 0.000000001);

              int64_t lateness = local_time_now - conn->first_packet_time_to_play;
              if (lateness > 0) {
                debug(1, "First packet is %" PRId64 " nanoseconds late! Flushing 0.5 seconds",
                      lateness);
                do_flush(conn->first_packet_timestamp + 5 * 4410, conn);
              }
            }

            if (conn->first_packet_time_to_play != 0) {
              // Now that we know the timing of the first packet...
              if (config.output->delay) {
                // and that the output device is capable of synchronization...

                // We may send packets of
                // silence from now until the time the first audio packet should be sent
                // and then we will send the first packet, which will be followed by
                // the subsequent packets.
                // here, we figure out whether and what silence to send.

                uint64_t should_be_time;

                // readjust first packet time to play
                frame_to_local_time(conn->first_packet_timestamp, // this will go modulo 2^32
                                    &should_be_time, conn);

                int64_t change_in_should_be_time =
                    (int64_t)(should_be_time - conn->first_packet_time_to_play);

                if (fabs(0.000001 * change_in_should_be_time) >
                    0.001) // the clock drift estimation might be nudging the estimate, and we can
                           // ignore this unless if's more than a microsecond
                  debug(2,
                        "Change in estimated first_packet_time: %f milliseconds for first_packet .",
                        0.000001 * change_in_should_be_time);

                conn->first_packet_time_to_play = should_be_time;

                int64_t lead_time =
                    conn->first_packet_time_to_play - local_time_now; // negative means late
                if (lead_time < 0) {
                  debug(1, "Gone past starting time for %u by %" PRId64 " nanoseconds.",
                        conn->first_packet_timestamp, -lead_time);
                  conn->ab_buffering = 0;
                } else {
                  // do some calculations
                  if ((config.audio_backend_silent_lead_in_time_auto == 1) ||
                      (lead_time <=
                       (int64_t)(config.audio_backend_silent_lead_in_time * (int64_t)1000000000))) {
                    // debug(1, "Lead time: %" PRId64 " nanoseconds.", lead_time);
                    int resp = 0;
                    dac_delay = 0;
                    if (have_sent_prefiller_silence != 0)
                      resp = config.output->delay(
                          &dac_delay); // we know the output device must have a delay function
                    if (resp == 0) {
                      int64_t gross_frame_gap =
                          ((conn->first_packet_time_to_play - local_time_now) *
                           config.output_rate) /
                          1000000000;
                      int64_t exact_frame_gap = gross_frame_gap - dac_delay;
                      int64_t frames_needed_to_maintain_desired_buffer =
                          (int64_t)(config.audio_backend_buffer_desired_length *
                                    config.output_rate) -
                          dac_delay;
                      // below, remember that exact_frame_gap and
                      // frames_needed_to_maintain_desired_buffer could both be negative
                      int64_t fs = frames_needed_to_maintain_desired_buffer;

                      // if there isn't enough time to have the desired buffer size
                      if (exact_frame_gap <= frames_needed_to_maintain_desired_buffer) {
                        fs = conn->max_frames_per_packet * 2;
                      }
                      // if we are very close to the end of buffering, i.e. within two
                      // frame-lengths, add the remaining silence needed and end buffering
                      if (exact_frame_gap <= conn->max_frames_per_packet * 2) {
                        fs = exact_frame_gap;
                        if (fs > first_frame_early_bias)
                          fs = fs - first_frame_early_bias; // deliberately make the first packet a
                                                            // tiny bit early so that the player may
                                                            // compensate for it at the last minute
                        conn->ab_buffering = 0;
                      }
                      void *silence;
                      if (fs > 0) {
                        silence = malloc(conn->output_bytes_per_frame * fs);
                        if (silence == NULL)
                          debug(1, "Failed to allocate %d byte silence buffer.", fs);
                        else {
                          // generate frames of silence with dither if necessary
                          conn->previous_random_number = generate_zero_frames(
                              silence, fs, config.output_format, conn->enable_dither,
                              conn->previous_random_number);
                          config.output->play(silence, fs);
                          debug(2, "Sent %" PRId64 " frames of silence", fs);
                          free(silence);
                          have_sent_prefiller_silence = 1;
                        }
                      }
                    } else {

                      if (resp == sps_extra_code_output_stalled) {
                        if (conn->unfixable_error_reported == 0) {
                          conn->unfixable_error_reported = 1;
                          if (config.cmd_unfixable) {
                            command_execute(config.cmd_unfixable, "output_device_stalled", 1);
                          } else {
                            warn("an unrecoverable error, \"output_device_stalled\", has been "
                                 "detected.",
                                 conn->connection_number);
                          }
                        }
                      } else {
                        debug(3, "Unexpected response to getting dac delay: %d.", resp);
                      }
                    }
                  }
                }
              } else {
                // if the output device doesn't have a delay, we simply send the lead-in
                int64_t lead_time =
                    conn->first_packet_time_to_play - local_time_now; // negative if we are late
                void *silence;
                int64_t frame_gap = (lead_time * config.output_rate) / 1000000000;
                // debug(1,"%d frames needed.",frame_gap);
                while (frame_gap > 0) {
                  ssize_t fs = config.output_rate / 10;
                  if (fs > frame_gap)
                    fs = frame_gap;

                  silence = malloc(conn->output_bytes_per_frame * fs);
                  if (silence == NULL)
                    debug(1, "Failed to allocate %d frame silence buffer.", fs);
                  else {
                    // debug(1, "No delay function -- outputting %d frames of silence.", fs);
                    conn->previous_random_number =
                        generate_zero_frames(silence, fs, config.output_format, conn->enable_dither,
                                             conn->previous_random_number);
                    config.output->play(silence, fs);
                    free(silence);
                  }
                  frame_gap -= fs;
                }
                conn->ab_buffering = 0;
              }
            }
#ifdef CONFIG_METADATA
            if (conn->ab_buffering == 0) {
              debug(2, "prsm");
              send_ssnc_metadata('prsm', NULL, 0,
                                 0); // "resume", but don't wait if the queue is locked
            }
#endif
          }
        }
      }

      // Here, we work out whether to release a packet or wait
      // We release a packet when the time is right.

      // To work out when the time is right, we need to take account of (1) the actual time the
      // packet should be released, (2) the latency requested, (3) the audio backend latency offset
      // and (4) the desired length of the audio backend's buffer

      // The time is right if the current time is later or the same as
      // The packet time + (latency + latency offset - backend_buffer_length).
      // Note: the last three items are expressed in frames and must be converted to time.

      int do_wait = 0; // don't wait unless we can really prove we must
      if ((conn->ab_synced) && (curframe) && (curframe->ready) && (curframe->given_timestamp)) {
        do_wait = 1; // if the current frame exists and is ready, then wait unless it's time to let
                     // it go...

        // here, get the time to play the current frame.

        if (have_timestamp_timing_information(conn)) { // if we have a reference time

          uint64_t time_to_play;

          // we must enable packets to be released early enough for the
          // audio buffer to be filled to the desired length

          uint32_t buffer_latency_offset =
              (uint32_t)(config.audio_backend_buffer_desired_length * conn->input_rate);
          frame_to_local_time(curframe->given_timestamp -
                                  buffer_latency_offset, // this will go modulo 2^32
                              &time_to_play, conn);

          if (local_time_now >= time_to_play) {
            do_wait = 0;
          }
          // here, do a sanity check. if the time_to_play is not within a few seconds of the
          // time now, the frame is probably not meant to be there, so let it go.
          if (do_wait != 0) {
            // this is a hack.
            // we subtract two 2^n unsigned numbers and get a signed 2^n result.
            // If we think of the calculation as occurring in modulo 2^n arithmetic
            // then the signed result's magnitude represents the shorter distance around
            // the modulo wheel of values from one number to the other.
            // The sign indicates the direction: positive means clockwise (upwards) from the
            // second number to the first (i.e. the first number comes "after" the second).

            int64_t time_difference = local_time_now - time_to_play;
            if ((time_difference > 10000000000) || (time_difference < -10000000000)) {
              debug(2,
                    "crazy time interval of %f seconds between time now: 0x%" PRIx64
                    " and time of packet: %" PRIx64 ".",
                    0.000000001 * time_difference, local_time_now, time_to_play);
              debug(2, "packet rtptime: %u, reference_timestamp: %u", curframe->given_timestamp,
                    conn->anchor_rtptime);

              do_wait = 0; // let it go
            }
          }
        }
      }
      if (do_wait == 0)
        if ((conn->ab_synced != 0) && (conn->ab_read == conn->ab_write)) { // the buffer is empty!
          if (notified_buffer_empty == 0) {
            debug(3, "Buffers exhausted.");
            notified_buffer_empty = 1;
            // reset_input_flow_metrics(conn); // don't do a full flush parameters reset
            conn->initial_reference_time = 0;
            conn->initial_reference_timestamp = 0;
          }
          do_wait = 1;
        }
      wait = (conn->ab_buffering || (do_wait != 0) || (!conn->ab_synced));
    } else {
      wait = 1; // keep waiting until the timing information becomes available
    }
    if (wait) {
      uint64_t time_to_wait_for_wakeup_ns =
          1000000000 / conn->input_rate;     // this is time period of one frame
      time_to_wait_for_wakeup_ns *= 2 * 352; // two full 352-frame packets
      time_to_wait_for_wakeup_ns /= 3;       // two thirds of a packet time

#ifdef COMPILE_FOR_LINUX_AND_FREEBSD_AND_CYGWIN_AND_OPENBSD
      uint64_t time_of_wakeup_ns = local_time_now + time_to_wait_for_wakeup_ns;
      uint64_t sec = time_of_wakeup_ns / 1000000000;
      uint64_t nsec = time_of_wakeup_ns % 1000000000;

      struct timespec time_of_wakeup;
      time_of_wakeup.tv_sec = sec;
      time_of_wakeup.tv_nsec = nsec;
      //      pthread_cond_timedwait(&conn->flowcontrol, &conn->ab_mutex, &time_of_wakeup);
      int rc = pthread_cond_timedwait(&conn->flowcontrol, &conn->ab_mutex,
                                      &time_of_wakeup); // this is a pthread cancellation point
      if ((rc != 0) && (rc != ETIMEDOUT))
        debug(3, "pthread_cond_timedwait returned error code %d.", rc);
#endif
#ifdef COMPILE_FOR_OSX
      uint64_t sec = time_to_wait_for_wakeup_ns / 1000000000;
      uint64_t nsec = time_to_wait_for_wakeup_ns % 1000000000;
      struct timespec time_to_wait;
      time_to_wait.tv_sec = sec;
      time_to_wait.tv_nsec = nsec;
      pthread_cond_timedwait_relative_np(&conn->flowcontrol, &conn->ab_mutex, &time_to_wait);
#endif
    }
  } while (wait);

  // seq_t read = conn->ab_read;
  if (curframe) {
    if (!curframe->ready) {
      // debug(1, "Supplying a silent frame for frame %u", read);
      conn->missing_packets++;
      curframe->given_timestamp = 0; // indicate a silent frame should be substituted
    }
    curframe->ready = 0;
  }
  conn->ab_read++;
  pthread_cleanup_pop(1);
  return curframe;
}

static inline int32_t mean_32(int32_t a, int32_t b) {
  int64_t al = a;
  int64_t bl = b;
  int64_t mean = (al + bl) / 2;
  int32_t r = (int32_t)mean;
  if (r != mean)
    debug(1, "Error calculating average of two int32_t values: %d, %d.", a, b);
  return r;
}

// this takes an array of signed 32-bit integers and (a) removes or inserts a frame as specified in
// stuff,
// (b) multiplies each sample by the fixedvolume (a 16-bit quantity)
// (c) dithers the result to the output size 32/24/16/8 bits
// (d) outputs the result in the approprate format
// formats accepted so far include U8, S8, S16, S24, S24_3LE, S24_3BE and S32

// stuff: 1 means add 1; 0 means do nothing; -1 means remove 1
static int stuff_buffer_basic_32(int32_t *inptr, int length, sps_format_t l_output_format,
                                 char *outptr, int stuff, int dither, rtsp_conn_info *conn) {
  int tstuff = stuff;
  char *l_outptr = outptr;
  if ((stuff > 1) || (stuff < -1) || (length < 100)) {
    // debug(1, "Stuff argument to stuff_buffer must be from -1 to +1 and length >100.");
    tstuff = 0; // if any of these conditions hold, don't stuff anything/
  }

  int i;
  int stuffsamp = length;
  if (tstuff)
    //      stuffsamp = rand() % (length - 1);
    stuffsamp =
        (rand() % (length - 2)) + 1; // ensure there's always a sample before and after the item

  for (i = 0; i < stuffsamp; i++) { // the whole frame, if no stuffing
    process_sample(*inptr++, &l_outptr, l_output_format, conn->fix_volume, dither, conn);
    process_sample(*inptr++, &l_outptr, l_output_format, conn->fix_volume, dither, conn);
  };
  if (tstuff) {
    if (tstuff == 1) {
      // debug(3, "+++++++++");
      // interpolate one sample
      process_sample(mean_32(inptr[-2], inptr[0]), &l_outptr, l_output_format, conn->fix_volume,
                     dither, conn);
      process_sample(mean_32(inptr[-1], inptr[1]), &l_outptr, l_output_format, conn->fix_volume,
                     dither, conn);
    } else if (stuff == -1) {
      // debug(3, "---------");
      inptr++;
      inptr++;
    }

    // if you're removing, i.e. stuff < 0, copy that much less over. If you're adding, do all the
    // rest.
    int remainder = length;
    if (tstuff < 0)
      remainder = remainder + tstuff; // don't run over the correct end of the output buffer

    for (i = stuffsamp; i < remainder; i++) {
      process_sample(*inptr++, &l_outptr, l_output_format, conn->fix_volume, dither, conn);
      process_sample(*inptr++, &l_outptr, l_output_format, conn->fix_volume, dither, conn);
    }
  }
  conn->amountStuffed = tstuff;
  return length + tstuff;
}

#ifdef CONFIG_SOXR
// this takes an array of signed 32-bit integers and
// (a) uses libsoxr to
// resample the array to have one more or one less frame, as specified in
// stuff,
// (b) multiplies each sample by the fixedvolume (a 16-bit quantity)
// (c) dithers the result to the output size 32/24/16/8 bits
// (d) outputs the result in the approprate format
// formats accepted so far include U8, S8, S16, S24, S24_3LE, S24_3BE and S32

int32_t stat_n = 0;
double stat_mean = 0.0;
double stat_M2 = 0.0;
double longest_soxr_execution_time = 0.0;
int64_t packets_processed = 0;

int stuff_buffer_soxr_32(int32_t *inptr, int32_t *scratchBuffer, int length,
                         sps_format_t l_output_format, char *outptr, int stuff, int dither,
                         rtsp_conn_info *conn) {
  if (scratchBuffer == NULL) {
    die("soxr scratchBuffer not initialised.");
  }
  packets_processed++;
  int tstuff = stuff;
  if ((stuff > 1) || (stuff < -1) || (length < 100)) {
    // debug(1, "Stuff argument to stuff_buffer must be from -1 to +1 and length >100.");
    tstuff = 0; // if any of these conditions hold, don't stuff anything/
  }

  if (tstuff) {
    // debug(1,"Stuff %d.",stuff);

    soxr_io_spec_t io_spec;
    io_spec.itype = SOXR_INT32_I;
    io_spec.otype = SOXR_INT32_I;
    io_spec.scale = 1.0; // this seems to crash if not = 1.0
    io_spec.e = NULL;
    io_spec.flags = 0;

    size_t odone;

    uint64_t soxr_start_time = get_absolute_time_in_ns();

    soxr_error_t error = soxr_oneshot(length, length + tstuff, 2, // Rates and # of chans.
                                      inptr, length, NULL,        // Input.
                                      scratchBuffer, length + tstuff, &odone, // Output.
                                      &io_spec,    // Input, output and transfer spec.
                                      NULL, NULL); // Default configuration.

    if (error)
      die("soxr error: %s\n", "error: %s\n", soxr_strerror(error));

    if (odone > (size_t)(length + 1))
      die("odone = %u!\n", odone);

    // mean and variance calculations from "online_variance" algorithm at
    // https://en.wikipedia.org/wiki/Algorithms_for_calculating_variance#Online_algorithm

    double soxr_execution_time = (get_absolute_time_in_ns() - soxr_start_time) * 0.000000001;
    // debug(1,"soxr_execution_time_us: %10.1f",soxr_execution_time_us);
    if (soxr_execution_time > longest_soxr_execution_time)
      longest_soxr_execution_time = soxr_execution_time;
    stat_n += 1;
    double stat_delta = soxr_execution_time - stat_mean;
    stat_mean += stat_delta / stat_n;
    stat_M2 += stat_delta * (soxr_execution_time - stat_mean);

    int i;
    int32_t *ip, *op;
    ip = inptr;
    op = scratchBuffer;

    const int gpm = 5;
    // keep the first (dpm) samples, to mitigate the Gibbs phenomenon
    for (i = 0; i < gpm; i++) {
      *op++ = *ip++;
      *op++ = *ip++;
    }

    // keep the last (dpm) samples, to mitigate the Gibbs phenomenon

    // pointer arithmetic, baby -- it's da bomb.
    op = scratchBuffer + (length + tstuff - gpm) * 2;
    ip = inptr + (length - gpm) * 2;
    for (i = 0; i < gpm; i++) {
      *op++ = *ip++;
      *op++ = *ip++;
    }

    // now, do the volume, dither and formatting processing
    ip = scratchBuffer;
    char *l_outptr = outptr;
    for (i = 0; i < length + tstuff; i++) {
      process_sample(*ip++, &l_outptr, l_output_format, conn->fix_volume, dither, conn);
      process_sample(*ip++, &l_outptr, l_output_format, conn->fix_volume, dither, conn);
    };

  } else { // the whole frame, if no stuffing

    // now, do the volume, dither and formatting processing
    int32_t *ip = inptr;
    char *l_outptr = outptr;
    int i;

    for (i = 0; i < length; i++) {
      process_sample(*ip++, &l_outptr, l_output_format, conn->fix_volume, dither, conn);
      process_sample(*ip++, &l_outptr, l_output_format, conn->fix_volume, dither, conn);
    };
  }

  if (packets_processed % 1250 == 0) {
    debug(3,
          "soxr_oneshot execution time in nanoseconds: mean, standard deviation and max "
          "for %" PRId32 " interpolations in the last "
          "1250 packets. %10.6f, %10.6f, %10.6f.",
          stat_n, stat_mean, stat_n <= 1 ? 0.0 : sqrtf(stat_M2 / (stat_n - 1)),
          longest_soxr_execution_time);
    stat_n = 0;
    stat_mean = 0.0;
    stat_M2 = 0.0;
    longest_soxr_execution_time = 0.0;
  }

  conn->amountStuffed = tstuff;
  return length + tstuff;
}
#endif

void player_thread_initial_cleanup_handler(__attribute__((unused)) void *arg) {
  rtsp_conn_info *conn = (rtsp_conn_info *)arg;
  debug(3, "Connection %d: player thread main loop exit via player_thread_initial_cleanup_handler.",
        conn->connection_number);
}

char line_of_stats[1024];
int statistics_row; // statistics_line 0 means print the headings; anything else 1 means print the
                    // values. Set to 0 the first time out.
int statistics_column; // used to index through the statistics_print_profile array to check if it
                       // should be printed
int was_a_previous_column;
int *statistics_print_profile;

// these arrays specify which of the statistics specified by the statistics_item calls will actually
// be printed -- 1 means print, 0 means skip
int ap1_synced_statistics_print_profile[] = {1, 1, 1, 1, 1, 1, 1, 1, 1, 1, 1, 1, 1, 1, 1, 1, 1};
int ap1_nosync_statistics_print_profile[] = {1, 0, 0, 1, 1, 1, 1, 1, 1, 1, 1, 1, 1, 0, 1, 1, 0};
int ap1_nodelay_statistics_print_profile[] = {0, 0, 0, 1, 1, 1, 1, 1, 0, 1, 1, 1, 1, 0, 1, 1, 0};

int ap2_realtime_synced_stream_statistics_print_profile[] = {1, 1, 1, 1, 1, 1, 1, 1, 1,
                                                             1, 1, 0, 0, 1, 0, 0, 0};
int ap2_realtime_nosync_stream_statistics_print_profile[] = {1, 0, 0, 1, 1, 1, 1, 1, 1,
                                                             1, 1, 0, 0, 0, 0, 0, 0};
int ap2_realtime_nodelay_stream_statistics_print_profile[] = {0, 0, 0, 1, 1, 1, 1, 1, 0,
                                                              1, 1, 0, 0, 0, 0, 0, 0};

int ap2_buffered_synced_stream_statistics_print_profile[] = {1, 1, 1, 1, 0, 0, 0, 0, 1,
                                                             1, 1, 0, 0, 1, 0, 0, 0};
int ap2_buffered_nosync_stream_statistics_print_profile[] = {1, 0, 0, 1, 0, 0, 0, 0, 1,
                                                             1, 1, 0, 0, 0, 0, 0, 0};
int ap2_buffered_nodelay_stream_statistics_print_profile[] = {0, 0, 0, 1, 0, 0, 0, 0, 0,
                                                              1, 1, 0, 0, 0, 0, 0, 0};

void statistics_item(const char *heading, const char *format, ...) {
  if (statistics_print_profile[statistics_column] == 1) { // include this column?
    if (was_a_previous_column != 0)
      strcat(line_of_stats, ", ");
    if (statistics_row == 0) {
      strcat(line_of_stats, heading);
    } else {
      char b[1024];
      b[0] = 0;
      va_list args;
      va_start(args, format);
      vsnprintf(b, sizeof(b), format, args);
      va_end(args);
      strcat(line_of_stats, b);
    }
    was_a_previous_column = 1;
  }
  statistics_column++;
}

void player_thread_cleanup_handler(void *arg) {
  rtsp_conn_info *conn = (rtsp_conn_info *)arg;
  if (pthread_mutex_trylock(&playing_conn_lock) == 0) {

    pthread_cleanup_push(mutex_unlock, &playing_conn_lock);
    if (playing_conn == conn) {
      if (config.output->stop) {
        debug(3, "Connection %d: Stop the output backend.", conn->connection_number);
        config.output->stop();
      }
    } else {
      debug(1, "This is not the playing conn.");
    }
    pthread_cleanup_pop(1); // unlock the mutex
  } else {
    debug(1, "Can not acquire play lock.");
  }

  int oldState;
  pthread_setcancelstate(PTHREAD_CANCEL_DISABLE, &oldState);
  debug(3, "Connection %d: player thread main loop exit via player_thread_cleanup_handler.",
        conn->connection_number);

  if (config.statistics_requested) {
    int rawSeconds = (int)difftime(time(NULL), conn->playstart);
    int elapsedHours = rawSeconds / 3600;
    int elapsedMin = (rawSeconds / 60) % 60;
    int elapsedSec = rawSeconds % 60;
    if (conn->frame_rate_status)
      inform("Connection %d: Playback Stopped. Total playing time %02d:%02d:%02d. Input: %0.2f, "
             "output: %0.2f "
             "frames per second.",
             conn->connection_number, elapsedHours, elapsedMin, elapsedSec, conn->input_frame_rate,
             conn->frame_rate);
    else
      inform("Connection %d: Playback Stopped. Total playing time %02d:%02d:%02d. Input: %0.2f "
             "frames per second.",
             conn->connection_number, elapsedHours, elapsedMin, elapsedSec, conn->input_frame_rate);
  }

#ifdef CONFIG_DACP_CLIENT
  relinquish_dacp_server_information(
      conn); // say it doesn't belong to this conversation thread any more...
#else
  mdns_dacp_monitor_set_id(NULL); // say we're not interested in following that DACP id any more
#endif

  // four possibilities
  // 1 -- regular AirPlay 1
  // 2 -- AirPlay 2 in AirPlay 1 mode
  // 3 -- AirPlay 2 in Buffered Audio Mode
  // 4 -- AirPlay 3 in Realtime Audio Mode.

#ifdef CONFIG_AIRPLAY_2
  if (conn->airplay_type == ap_2) {
    debug(2, "Cancelling AP2 timing, control and audio threads...");

    if (conn->airplay_stream_type == realtime_stream) {
      debug(2, "Connection %d: Delete Realtime Audio Stream thread", conn->connection_number);
      pthread_cancel(conn->rtp_realtime_audio_thread);
      pthread_join(conn->rtp_realtime_audio_thread, NULL);

    } else if (conn->airplay_stream_type == buffered_stream) {

      debug(2, "Connection %d: Delete Buffered Audio Stream thread", conn->connection_number);
      pthread_cancel(conn->rtp_buffered_audio_thread);
      pthread_join(conn->rtp_buffered_audio_thread, NULL);

    } else {
      die("Unrecognised Stream Type");
    }

    debug(2, "Connection %d: Delete AirPlay 2 Control thread");
    pthread_cancel(conn->rtp_ap2_control_thread);
    pthread_join(conn->rtp_ap2_control_thread, NULL);

  } else {
    debug(2, "Cancelling AP1-compatible timing, control and audio threads...");
#else
  debug(2, "Cancelling AP1 timing, control and audio threads...");
#endif
    debug(3, "Cancel timing thread.");
    pthread_cancel(conn->rtp_timing_thread);
    debug(3, "Join timing thread.");
    pthread_join(conn->rtp_timing_thread, NULL);
    debug(3, "Timing thread terminated.");
    debug(3, "Cancel control thread.");
    pthread_cancel(conn->rtp_control_thread);
    debug(3, "Join control thread.");
    pthread_join(conn->rtp_control_thread, NULL);
    debug(3, "Control thread terminated.");
    debug(3, "Cancel audio thread.");
    pthread_cancel(conn->rtp_audio_thread);
    debug(3, "Join audio thread.");
    pthread_join(conn->rtp_audio_thread, NULL);
    debug(3, "Audio thread terminated.");
#ifdef CONFIG_AIRPLAY_2
  }
  ptp_send_control_message_string("T"); // remove all timing peers to force the master to 0
#endif

  if (conn->outbuf) {
    free(conn->outbuf);
    conn->outbuf = NULL;
  }
  if (conn->sbuf) {
    free(conn->sbuf);
    conn->sbuf = NULL;
  }
  if (conn->tbuf) {
    free(conn->tbuf);
    conn->tbuf = NULL;
  }

  if (conn->statistics) {
    free(conn->statistics);
    conn->statistics = NULL;
  }
  free_audio_buffers(conn);
  if (conn->stream.type == ast_apple_lossless)
    terminate_decoders(conn);

  reset_anchor_info(conn);
  release_play_lock(conn);
  conn->rtp_running = 0;
  pthread_setcancelstate(oldState, NULL);
  debug(2, "Connection %d: player terminated.", conn->connection_number);
}

void *player_thread_func(void *arg) {
  rtsp_conn_info *conn = (rtsp_conn_info *)arg;
  // pthread_cleanup_push(player_thread_initial_cleanup_handler, arg);
  conn->packet_count = 0;
  conn->packet_count_since_flush = 0;
  conn->previous_random_number = 0;
  conn->decoder_in_use = 0;
  conn->ab_buffering = 1;
  conn->ab_synced = 0;
  conn->first_packet_timestamp = 0;
  conn->flush_requested = 0;
  conn->flush_output_flushed = 0; // only send a flush command to the output device once
  conn->flush_rtp_timestamp = 0;  // it seems this number has a special significance -- it seems to
                                  // be used as a null operand, so we'll use it like that too
  conn->fix_volume = 0x10000;

  reset_anchor_info(conn);

  if (conn->stream.type == ast_apple_lossless)
    init_alac_decoder((int32_t *)&conn->stream.fmtp,
                      conn); // this sets up incoming rate, bit depth, channels.
                             // No pthread cancellation point in here
  // This must be after init_alac_decoder
  init_buffer(conn); // will need a corresponding deallocation. No cancellation points in here
  ab_resync(conn);

  if (conn->stream.encrypted) {
#ifdef CONFIG_MBEDTLS
    memset(&conn->dctx, 0, sizeof(mbedtls_aes_context));
    mbedtls_aes_setkey_dec(&conn->dctx, conn->stream.aeskey, 128);
#endif

#ifdef CONFIG_POLARSSL
    memset(&conn->dctx, 0, sizeof(aes_context));
    aes_setkey_dec(&conn->dctx, conn->stream.aeskey, 128);
#endif

#ifdef CONFIG_OPENSSL
    AES_set_decrypt_key(conn->stream.aeskey, 128, &conn->aes);
#endif
  }

  conn->timestamp_epoch = 0; // indicate that the next timestamp will be the first one.
  conn->maximum_timestamp_interval = conn->input_rate * 60; // actually there shouldn't be more than
                                                            // about 13 seconds of a gap between
                                                            // successive rtptimes, at worst

  conn->output_sample_ratio = config.output_rate / conn->input_rate;

  // Sign extending rtptime calculations to 64 bit is needed from time to time.

  // The standard rtptime is unsigned 32 bits,
  // so you can do modulo 2^32 difference calculations
  // and get a signed result simply by typing the result as a signed 32-bit number.

  // So long as you can be sure the numbers are within 2^31 of each other,
  // the sign of the result calculated in this way indicates the order of the operands.
  // For example, if you subtract a from b and the result is positive, you can conclude
  // b is the same as or comes after a in module 2^32 order.

  // We want to do the same with the rtptime calculations for multiples of
  // the rtptimes (1, 2, 4 or 8 times), and we want to do this in signed 64-bit/
  // Therefore we need to sign extend these modulo 2^32, 2^33, 2^34, or 2^35 bit unsigned
  // numbers on the same basis.

  // That is what the output_rtptime_sign_bit, output_rtptime_mask, output_rtptime_mask_not and
  // output_rtptime_sign_mask are for -- see later, calculating the sync error.

  int output_rtptime_sign_bit;
  switch (conn->output_sample_ratio) {
  case 1:
    output_rtptime_sign_bit = 31;
    break;
  case 2:
    output_rtptime_sign_bit = 32;
    break;
  case 4:
    output_rtptime_sign_bit = 33;
    break;
  case 8:
    output_rtptime_sign_bit = 34;
    break;
  default:
    debug(1, "error with output ratio -- can't calculate sign bit number");
    output_rtptime_sign_bit = 31;
    break;
  }

  //  debug(1, "Output sample ratio is %d.", conn->output_sample_ratio);
  //  debug(1, "Output output_rtptime_sign_bit: %d.", output_rtptime_sign_bit);

  int64_t output_rtptime_mask = 1;
  output_rtptime_mask = output_rtptime_mask << (output_rtptime_sign_bit + 1);
  output_rtptime_mask = output_rtptime_mask - 1;

  int64_t output_rtptime_mask_not = output_rtptime_mask;
  output_rtptime_mask_not = ~output_rtptime_mask;

  int64_t output_rtptime_sign_mask = 1;
  output_rtptime_sign_mask = output_rtptime_sign_mask << output_rtptime_sign_bit;

  conn->max_frame_size_change =
      1 * conn->output_sample_ratio; // we add or subtract one frame at the nominal
                                     // rate, multiply it by the frame ratio.
                                     // but, on some occasions, more than one frame could be added

  switch (config.output_format) {
  case SPS_FORMAT_S24_3LE:
  case SPS_FORMAT_S24_3BE:
    conn->output_bytes_per_frame = 6;
    break;

  case SPS_FORMAT_S24:
  case SPS_FORMAT_S24_LE:
  case SPS_FORMAT_S24_BE:
    conn->output_bytes_per_frame = 8;
    break;
  case SPS_FORMAT_S32:
  case SPS_FORMAT_S32_LE:
  case SPS_FORMAT_S32_BE:
    conn->output_bytes_per_frame = 8;
    break;
  default:
    conn->output_bytes_per_frame = 4;
  }

  debug(3, "Output frame bytes is %d.", conn->output_bytes_per_frame);

  conn->dac_buffer_queue_minimum_length = (uint64_t)(
      config.audio_backend_buffer_interpolation_threshold_in_seconds * config.output_rate);
  debug(3, "dac_buffer_queue_minimum_length is %" PRIu64 " frames.",
        conn->dac_buffer_queue_minimum_length);

  conn->session_corrections = 0;
  conn->connection_state_to_output = get_requested_connection_state_to_output();
// this is about half a minute
//#define trend_interval 3758

// this is about 8 seconds
#define trend_interval 1003

  int number_of_statistics, oldest_statistic, newest_statistic;
  int at_least_one_frame_seen = 0;
  int at_least_one_frame_seen_this_session = 0;
  int64_t tsum_of_sync_errors, tsum_of_corrections, tsum_of_insertions_and_deletions,
      tsum_of_drifts;
  int64_t previous_sync_error = 0, previous_correction = 0;
  uint64_t minimum_dac_queue_size = UINT64_MAX;
  int32_t minimum_buffer_occupancy = INT32_MAX;
  int32_t maximum_buffer_occupancy = INT32_MIN;

  conn->playstart = time(NULL);

  conn->frame_rate = 0.0;
  conn->frame_rate_status = 0;

  conn->input_frame_rate = 0.0;
  conn->input_frame_rate_starting_point_is_valid = 0;

  conn->buffer_occupancy = 0;

  int play_samples = 0;
  uint64_t current_delay;
  int play_number = 0;
  conn->play_number_after_flush = 0;
  //  int last_timestamp = 0; // for debugging only
  conn->time_of_last_audio_packet = 0;
  // conn->shutdown_requested = 0;
  number_of_statistics = oldest_statistic = newest_statistic = 0;
  tsum_of_sync_errors = tsum_of_corrections = tsum_of_insertions_and_deletions = tsum_of_drifts = 0;

  const int print_interval = trend_interval; // don't ask...
  // I think it's useful to keep this prime to prevent it from falling into a pattern with some
  // other process.

  static char rnstate[256];
  initstate(time(NULL), rnstate, 256);

  signed short *inbuf;
  int inbuflength;

  unsigned int output_bit_depth = 16; // default;

  switch (config.output_format) {
  case SPS_FORMAT_S8:
  case SPS_FORMAT_U8:
    output_bit_depth = 8;
    break;
  case SPS_FORMAT_S16:
  case SPS_FORMAT_S16_LE:
  case SPS_FORMAT_S16_BE:
    output_bit_depth = 16;
    break;
  case SPS_FORMAT_S24:
  case SPS_FORMAT_S24_LE:
  case SPS_FORMAT_S24_BE:
  case SPS_FORMAT_S24_3LE:
  case SPS_FORMAT_S24_3BE:
    output_bit_depth = 24;
    break;
  case SPS_FORMAT_S32:
  case SPS_FORMAT_S32_LE:
  case SPS_FORMAT_S32_BE:
    output_bit_depth = 32;
    break;
  case SPS_FORMAT_UNKNOWN:
    die("Unknown format choosing output bit depth");
    break;
  case SPS_FORMAT_AUTO:
    die("Invalid format -- SPS_FORMAT_AUTO -- choosing output bit depth");
    break;
  case SPS_FORMAT_INVALID:
    die("Invalid format -- SPS_FORMAT_INVALID -- choosing output bit depth");
    break;
  }

  debug(3, "Output bit depth is %d.", output_bit_depth);

  if (conn->input_bit_depth > output_bit_depth) {
    debug(3, "Dithering will be enabled because the input bit depth is greater than the output bit "
             "depth");
  }
  if (config.output->parameters == NULL) {
    debug(3, "Dithering will be enabled because the output volume is being altered in software");
  }

  if ((config.output->parameters == NULL) || (conn->input_bit_depth > output_bit_depth) ||
      (config.playback_mode == ST_mono))
    conn->enable_dither = 1;

  // remember, the output device may never have been initialised prior to this call
  config.output->start(config.output_rate, config.output_format); // will need a corresponding stop

  // we need an intermediate "transition" buffer

  conn->tbuf = malloc(
      sizeof(int32_t) * 2 *
      (conn->max_frames_per_packet * conn->output_sample_ratio + conn->max_frame_size_change));
  if (conn->tbuf == NULL)
    die("Failed to allocate memory for the transition buffer.");

  // initialise this, because soxr stuffing might be chosen later

  conn->sbuf = malloc(
      sizeof(int32_t) * 2 *
      (conn->max_frames_per_packet * conn->output_sample_ratio + conn->max_frame_size_change));
  if (conn->sbuf == NULL)
    die("Failed to allocate memory for the sbuf buffer.");

  // The size of these dependents on the number of frames, the size of each frame and the maximum
  // size change
  conn->outbuf = malloc(
      conn->output_bytes_per_frame *
      (conn->max_frames_per_packet * conn->output_sample_ratio + conn->max_frame_size_change));
  if (conn->outbuf == NULL)
    die("Failed to allocate memory for an output buffer.");
  conn->first_packet_timestamp = 0;
  conn->missing_packets = conn->late_packets = conn->too_late_packets = conn->resend_requests = 0;
  int sync_error_out_of_bounds =
      0; // number of times in a row that there's been a serious sync error

  conn->statistics = malloc(sizeof(stats_t) * trend_interval);
  if (conn->statistics == NULL)
    die("Failed to allocate a statistics buffer");

  conn->framesProcessedInThisEpoch = 0;
  conn->framesGeneratedInThisEpoch = 0;
  conn->correctionsRequestedInThisEpoch = 0;
  statistics_row = 0; // statistics_line 0 means print the headings; anything else 1 means print the
                      // values. Set to 0 the first time out.

  // decide on what statistics profile to use, if requested
#ifdef CONFIG_AIRPLAY_2
  if (conn->airplay_type == ap_2) {
    if (conn->airplay_stream_type == realtime_stream) {
      if (config.output->delay) {
        if (config.no_sync == 0)
          statistics_print_profile = ap2_realtime_synced_stream_statistics_print_profile;
        else
          statistics_print_profile = ap2_realtime_nosync_stream_statistics_print_profile;
      } else {
        statistics_print_profile = ap2_realtime_nodelay_stream_statistics_print_profile;
      }
    } else {
      if (config.output->delay) {
        if (config.no_sync == 0)
          statistics_print_profile = ap2_buffered_synced_stream_statistics_print_profile;
        else
          statistics_print_profile = ap2_buffered_nosync_stream_statistics_print_profile;
      } else {
        statistics_print_profile = ap2_buffered_nodelay_stream_statistics_print_profile;
      }
    }
  } else {
#endif
    if (config.output->delay) {
      if (config.no_sync == 0)
        statistics_print_profile = ap1_synced_statistics_print_profile;
      else
        statistics_print_profile = ap1_nosync_statistics_print_profile;
    } else {
      statistics_print_profile = ap1_nodelay_statistics_print_profile;
    }
// airplay 1 stuff here
#ifdef CONFIG_AIRPLAY_2
  }
#endif

#ifdef CONFIG_AIRPLAY_2
  if (conn->timing_type == ts_ntp) {
#endif

    // create and start the timing, control and audio receiver threads
    pthread_create(&conn->rtp_audio_thread, NULL, &rtp_audio_receiver, (void *)conn);
    pthread_create(&conn->rtp_control_thread, NULL, &rtp_control_receiver, (void *)conn);
    pthread_create(&conn->rtp_timing_thread, NULL, &rtp_timing_receiver, (void *)conn);

#ifdef CONFIG_AIRPLAY_2
  }
#endif

  pthread_cleanup_push(player_thread_cleanup_handler, arg); // undo what's been done so far

  // stop looking elsewhere for DACP stuff
  int oldState;
  pthread_setcancelstate(PTHREAD_CANCEL_DISABLE, &oldState);

#ifdef CONFIG_DACP_CLIENT
  set_dacp_server_information(conn);
#else
  mdns_dacp_monitor_set_id(conn->dacp_id);
#endif

  pthread_setcancelstate(oldState, NULL);

  double initial_volume = config.airplay_volume; // default
  if (conn->initial_airplay_volume_set)          // if we have been given an initial volume
    initial_volume = conn->initial_airplay_volume;
  // set the default volume to whatever it was before, as stored in the config airplay_volume
  debug(2, "Set initial volume to %f.", initial_volume);
  player_volume(initial_volume, conn); // will contain a cancellation point if asked to wait

  debug(2, "Play begin");
  while (1) {
    pthread_testcancel();                     // allow a pthread_cancel request to take effect.
    abuf_t *inframe = buffer_get_frame(conn); // this has cancellation point(s), but it's not
                                              // guaranteed that they'll always be executed

    if (inframe) {
      inbuf = inframe->data;
      inbuflength = inframe->length;
      if (inbuf) {
        play_number++;
        //        if (play_number % 100 == 0)
        //          debug(3, "Play frame %d.", play_number);
        conn->play_number_after_flush++;
        if (inframe->given_timestamp == 0) {
          debug(2,
                "Player has supplied a silent frame, (possibly frame %u) for play number %d, "
                "status 0x%X after %u resend requests.",
                conn->last_seqno_read + 1, play_number, inframe->status,
                inframe->resend_request_number);
          conn->last_seqno_read =
              ((conn->last_seqno_read + 1) & 0xffff); // manage the packet out of sequence minder

          void *silence = malloc(conn->output_bytes_per_frame * conn->max_frames_per_packet *
                                 conn->output_sample_ratio);
          if (silence == NULL) {
            debug(1, "Failed to allocate memory for a silent frame silence buffer.");
          } else {
            // the player may change the contents of the buffer, so it has to be zeroed each time;
            // might as well malloc and free it locally
            conn->previous_random_number = generate_zero_frames(
                silence, conn->max_frames_per_packet * conn->output_sample_ratio,
                config.output_format, conn->enable_dither, conn->previous_random_number);
            config.output->play(silence, conn->max_frames_per_packet * conn->output_sample_ratio);
            free(silence);
          }
        } else if (conn->play_number_after_flush < 10) {
          /*
          int64_t difference = 0;
          if (last_timestamp)
            difference = inframe->timestamp - last_timestamp;
          last_timestamp = inframe->timestamp;
          debug(1, "Play number %d, monotonic timestamp %llx, difference
          %lld.",conn->play_number_after_flush,inframe->timestamp,difference);
          */
          void *silence = malloc(conn->output_bytes_per_frame * conn->max_frames_per_packet *
                                 conn->output_sample_ratio);
          if (silence == NULL) {
            debug(1, "Failed to allocate memory for a flush silence buffer.");
          } else {
            // the player may change the contents of the buffer, so it has to be zeroed each time;
            // might as well malloc and free it locally
            conn->previous_random_number = generate_zero_frames(
                silence, conn->max_frames_per_packet * conn->output_sample_ratio,
                config.output_format, conn->enable_dither, conn->previous_random_number);
            config.output->play(silence, conn->max_frames_per_packet * conn->output_sample_ratio);
            free(silence);
          }
        } else {

          if (((config.output->parameters == NULL) && (config.ignore_volume_control == 0) &&
               (config.airplay_volume != 0.0)) ||
              (conn->input_bit_depth > output_bit_depth) || (config.playback_mode == ST_mono))
            conn->enable_dither = 1;
          else
            conn->enable_dither = 0;

          // here, let's transform the frame of data, if necessary

          switch (conn->input_bit_depth) {
          case 16: {
            int i, j;
            int16_t ls, rs;
            int32_t ll = 0, rl = 0;
            int16_t *inps = inbuf;
            // int16_t *outps = tbuf;
            int32_t *outpl = (int32_t *)conn->tbuf;
            for (i = 0; i < inbuflength; i++) {
              ls = *inps++;
              rs = *inps++;

              // here, do the mode stuff -- mono / reverse stereo / leftonly / rightonly
              // also, raise the 16-bit samples to 32 bits.

              switch (config.playback_mode) {
              case ST_mono: {
                int32_t both = ls + rs;
                both = both << (16 - 1); // keep all 17 bits of the sum of the 16bit left and right
                                         // -- the 17th bit will influence dithering later
                ll = both;
                rl = both;
              } break;
              case ST_reverse_stereo: {
                ll = rs;
                rl = ls;
                ll = ll << 16;
                rl = rl << 16;
              } break;
              case ST_left_only:
                rl = ls;
                ll = ls;
                ll = ll << 16;
                rl = rl << 16;
                break;
              case ST_right_only:
                ll = rs;
                rl = rs;
                ll = ll << 16;
                rl = rl << 16;
                break;
              case ST_stereo:
                ll = ls;
                rl = rs;
                ll = ll << 16;
                rl = rl << 16;
                break; // nothing extra to do
              }

              // here, replicate the samples if you're upsampling

              for (j = 0; j < conn->output_sample_ratio; j++) {
                *outpl++ = ll;
                *outpl++ = rl;
              }
            }
          } break;
          case 32: {
            int i, j;
            int32_t ls, rs;
            int32_t ll = 0, rl = 0;
            int32_t *inps = (int32_t *)inbuf;
            int32_t *outpl = (int32_t *)conn->tbuf;
            for (i = 0; i < inbuflength; i++) {
              ls = *inps++;
              rs = *inps++;

              // here, do the mode stuff -- mono / reverse stereo / leftonly / rightonly

              switch (config.playback_mode) {
              case ST_mono: {
                int64_t both = ls + rs;
                both = both >> 1;
                uint32_t both32 = both;
                ll = both32;
                rl = both32;
              } break;
              case ST_reverse_stereo: {
                ll = rs;
                rl = ls;
              } break;
              case ST_left_only:
                rl = ls;
                ll = ls;
                break;
              case ST_right_only:
                ll = rs;
                rl = rs;
                break;
              case ST_stereo:
                ll = ls;
                rl = rs;
                break; // nothing extra to do
              }

              // here, replicate the samples if you're upsampling

              for (j = 0; j < conn->output_sample_ratio; j++) {
                *outpl++ = ll;
                *outpl++ = rl;
              }
            }
          } break;

          default:
            die("Shairport Sync only supports 16 or 32 bit input");
          }

          inbuflength *= conn->output_sample_ratio;

          // We have a frame of data. We need to see if we want to add or remove a frame from it to
          // keep in sync.
          // So we calculate the timing error for the first frame in the DAC.
          // If it's ahead of time, we add one audio frame to this frame to delay a subsequent frame
          // If it's late, we remove an audio frame from this frame to bring a subsequent frame
          // forward in time

          // now, go back as far as the total latency less, say, 100 ms, and check the presence of
          // frames from then onwards

          at_least_one_frame_seen = 1;

          uint64_t local_time_now = get_absolute_time_in_ns(); // types okay

          // This is the timing error for the next audio frame in the DAC, if applicable
          int64_t sync_error = 0;

          int amount_to_stuff = 0;

          // check sequencing
          if (conn->last_seqno_read == -1)
            conn->last_seqno_read =
                inframe->sequence_number; // int32_t from seq_t, i.e. uint16_t, so okay.
          else {
            conn->last_seqno_read =
                (conn->last_seqno_read + 1) & 0xffff; // int32_t from seq_t, i.e. uint16_t, so okay.
            if (inframe->sequence_number !=
                conn->last_seqno_read) { // seq_t, ei.e. uint16_t and int32_t, so okay
              debug(2,
                    "Player: packets out of sequence: expected: %u, got: %u, with ab_read: %u "
                    "and ab_write: %u.",
                    conn->last_seqno_read, inframe->sequence_number, conn->ab_read, conn->ab_write);
              conn->last_seqno_read = inframe->sequence_number; // reset warning...
            }
          }

          int16_t bo = conn->ab_write - conn->ab_read; // do this in 16 bits
          conn->buffer_occupancy = bo;                 // 32 bits

          if (conn->buffer_occupancy < minimum_buffer_occupancy)
            minimum_buffer_occupancy = conn->buffer_occupancy;

          if (conn->buffer_occupancy > maximum_buffer_occupancy)
            maximum_buffer_occupancy = conn->buffer_occupancy;

          // here, we want to check (a) if we are meant to do synchronisation,
          // (b) if we have a delay procedure, (c) if we can get the delay.

          // If any of these are false, we don't do any synchronisation stuff

          int resp = -1; // use this as a flag -- if negative, we can't rely on a real known delay
          current_delay = -1; // use this as a failure flag

          if (config.output->delay) {
            long l_delay;
            resp = config.output->delay(&l_delay);
            if (resp == 0) { // no error
              current_delay = l_delay;
              if (l_delay >= 0)
                current_delay = l_delay;
              else {
                debug(2, "Underrun of %ld frames reported, but ignored.", l_delay);
                current_delay =
                    0; // could get a negative value if there was underrun, but ignore it.
              }
              if (current_delay < minimum_dac_queue_size) {
                minimum_dac_queue_size = current_delay; // update for display later
              }
            } else {
              current_delay = 0;
              if ((resp == sps_extra_code_output_stalled) &&
                  (conn->unfixable_error_reported == 0)) {
                conn->unfixable_error_reported = 1;
                if (config.cmd_unfixable) {
                  warn("Connection %d: An unfixable error has been detected -- output device is "
                       "stalled. Executing the "
                       "\"run_this_if_an_unfixable_error_is_detected\" command.",
                       conn->connection_number);
                  command_execute(config.cmd_unfixable, "output_device_stalled", 1);
                } else {
                  warn("Connection %d: An unfixable error has been detected -- output device is "
                       "stalled. \"No "
                       "run_this_if_an_unfixable_error_is_detected\" command provided -- nothing "
                       "done.",
                       conn->connection_number);
                }
              } else
                debug(1, "Delay error %d when checking running latency.", resp);
            }
          }

          if (resp == 0) {

            uint32_t should_be_frame_32;
            // this is denominated in the frame rate of the incoming stream
            local_time_to_frame(local_time_now, &should_be_frame_32, conn);

            int64_t should_be_frame = should_be_frame_32;
            should_be_frame = should_be_frame * conn->output_sample_ratio;

            // current_delay is denominated in the frame rate of the outgoing stream
            int64_t will_be_frame = inframe->given_timestamp;
            will_be_frame = will_be_frame * conn->output_sample_ratio;
            will_be_frame = (will_be_frame - current_delay) &
                            output_rtptime_mask; // this is to make sure it's unsigned modulo 2^bits
                                                 // for the rtptime

            // Now we have a tricky piece of calculation to perform.
            // We know the rtptimes are unsigned in 32 or more bits -- call it r bits. We have to
            // calculate the difference between them. on the basis that they should be within
            // 2^(r-1) of one another, so that the unsigned subtraction result, modulo 2^r, if
            // interpreted as a signed number, should yield the difference _and_ the ordering.

            sync_error = should_be_frame - will_be_frame; // this is done in int64_t form

            // sign-extend the r-bit unsigned int calculation by treating it as an r-bit signed
            // integer
            if ((sync_error & output_rtptime_sign_mask) !=
                0) { // check what would be the sign bit in "r" bit unsigned arithmetic
                     // result is negative
              sync_error = sync_error | output_rtptime_mask_not;
            } else {
              // result is positive
              sync_error = sync_error & output_rtptime_mask;
            }

            if (at_least_one_frame_seen_this_session == 0) {
              at_least_one_frame_seen_this_session = 1;

              // debug(2,"first frame real sync error (positive --> late): %" PRId64 " frames.",
              // sync_error);

              // this is a sneaky attempt to make a final adjustment to the timing of the first
              // packet

              // the very first packet generally has a first_frame_early_bias subtracted from its
              // timing to make it more likely that it will be early than late, making it possible
              // to compensate for it be adding a few frames of silence.

              // debug(2,"first frame real sync error (positive --> late): %" PRId64 " frames.",
              // sync_error);

              // remove the bias when reporting the error to make it the true error

              debug(2,
                    "first frame sync error (positive --> late): %" PRId64
                    " frames, %.3f mS at %d frames per second output.",
                    sync_error + first_frame_early_bias,
                    (1000.0 * (sync_error + first_frame_early_bias)) / config.output_rate,
                    config.output_rate);

              // if the packet is early, add the frames needed to put it in sync.
              if (sync_error < 0) {
                size_t final_adjustment_length_sized = -sync_error;
                char *final_adjustment_silence =
                    malloc(conn->output_bytes_per_frame * final_adjustment_length_sized);
                if (final_adjustment_silence) {

                  conn->previous_random_number = generate_zero_frames(
                      final_adjustment_silence, final_adjustment_length_sized, config.output_format,
                      conn->enable_dither, conn->previous_random_number);
                  int final_adjustment = -sync_error;
                  final_adjustment = final_adjustment - first_frame_early_bias;
                  debug(2,
                        "final sync adjustment: %" PRId64
                        " silent frames added with a bias of %" PRId64 " frames.",
                        -sync_error, first_frame_early_bias);
                  config.output->play(final_adjustment_silence, final_adjustment_length_sized);
                  free(final_adjustment_silence);
                } else {
                  warn("Failed to allocate memory for a final_adjustment_silence buffer of %d "
                       "frames for a "
                       "sync error of %d frames.",
                       final_adjustment_length_sized, sync_error);
                }
                sync_error = 0; // say the error was fixed!
              }
            }
            // not too sure if abs() is implemented for int64_t, so we'll do it manually
            int64_t abs_sync_error = sync_error;
            if (abs_sync_error < 0)
              abs_sync_error = -abs_sync_error;

            if ((config.no_sync == 0) && (inframe->given_timestamp != 0) &&
                (config.resyncthreshold > 0.0) &&
                (abs_sync_error > config.resyncthreshold * config.output_rate)) {
              sync_error_out_of_bounds++;
            } else {
              sync_error_out_of_bounds = 0;
            }

            if (sync_error_out_of_bounds > 3) {
              // debug(1, "New lost sync with source for %d consecutive packets -- flushing and "
              //          "resyncing. Error: %lld.",
              //        sync_error_out_of_bounds, sync_error);
              sync_error_out_of_bounds = 0;

              int64_t filler_length =
                  (int64_t)(config.resyncthreshold * config.output_rate); // number of samples
              if ((sync_error > 0) && (sync_error > filler_length)) {
                debug(1,
                      "Large positive sync error of: %" PRId64
                      " frames (%f seconds), with frame: %u.",
                      sync_error, (sync_error * 1.0) / config.output_rate,
                      inframe->given_timestamp);
                int64_t local_frames_to_drop = sync_error / conn->output_sample_ratio;

                // add 100 ms to give the pipeline a chance to recover -- a bit hacky
                local_frames_to_drop += (conn->input_rate) * 100 / 1000;

                uint32_t frames_to_drop_sized = local_frames_to_drop;
                do_flush(inframe->given_timestamp + frames_to_drop_sized, conn);

              } else if ((sync_error < 0) && ((-sync_error) > filler_length)) {
                debug(1,
                      "Large negative sync error of: %" PRId64
                      " frames (%f seconds), with frame: %" PRIu32 ".",
                      sync_error, (sync_error * 1.0) / config.output_rate,
                      inframe->given_timestamp);
                int64_t silence_length = -sync_error;
                if (silence_length > (filler_length * 5))
                  silence_length = filler_length * 5;
                size_t silence_length_sized = silence_length;
                char *long_silence = malloc(conn->output_bytes_per_frame * silence_length_sized);
                if (long_silence) {

                  conn->previous_random_number =
                      generate_zero_frames(long_silence, silence_length_sized, config.output_format,
                                           conn->enable_dither, conn->previous_random_number);

                  debug(2, "Play a silence of %d frames.", silence_length_sized);
                  config.output->play(long_silence, silence_length_sized);
                  free(long_silence);
                } else {
                  warn("Failed to allocate memory for a long_silence buffer of %d frames for a "
                       "sync error of %d frames.",
                       silence_length_sized, sync_error);
                }
                reset_input_flow_metrics(conn);
              }
            } else {

              /*
              // before we finally commit to this frame, check its sequencing and timing
              // require a certain error before bothering to fix it...
              if (sync_error > config.tolerance * config.output_rate) { // int64_t > int, okay
                amount_to_stuff = -1;
              }
              if (sync_error < -config.tolerance * config.output_rate) {
                amount_to_stuff = 1;
              }
              */

              if (amount_to_stuff == 0) {
                // use a "V" shaped function to decide if stuffing should occur
                int64_t s = r64i();
                s = s >> 31;
                s = s * config.tolerance * config.output_rate;
                s = (s >> 32) + config.tolerance * config.output_rate; // should be a number from 0
                                                                       // to config.tolerance *
                                                                       // config.output_rate;
                if ((sync_error > 0) && (sync_error > s)) {
                  // debug(1,"Extra stuff -1");
                  amount_to_stuff = -1;
                }
                if ((sync_error < 0) && (sync_error < (-s))) {
                  // debug(1,"Extra stuff +1");
                  amount_to_stuff = 1;
                }
              }

              // try to keep the corrections definitely below 1 in 1000 audio frames

              // calculate the time elapsed since the play session started.

              if (amount_to_stuff) {
                if ((local_time_now) && (conn->first_packet_time_to_play) &&
                    (local_time_now >= conn->first_packet_time_to_play)) {

                  int64_t tp =
                      (local_time_now - conn->first_packet_time_to_play) /
                      1000000000; // seconds int64_t from uint64_t which is always positive, so ok

                  if (tp < 5)
                    amount_to_stuff = 0; // wait at least five seconds
                  /*
                  else if (tp < 30) {
                    if ((random() % 1000) >
                        352) // keep it to about 1:1000 for the first thirty seconds
                      amount_to_stuff = 0;
                  }
                  */
                }
              }

              if (config.no_sync != 0)
                amount_to_stuff = 0; // no stuffing if it's been disabled

              // Apply DSP here

              // check the state of loudness and convolution flags here and don't change them for
              // the frame

              int do_loudness = config.loudness;

#ifdef CONFIG_CONVOLUTION
              int do_convolution = 0;
              if ((config.convolution) && (config.convolver_valid))
                do_convolution = 1;

              // we will apply the convolution gain if convolution is enabled, even if there is no
              // valid convolution happening

              int convolution_is_enabled = 0;
              if (config.convolution)
                convolution_is_enabled = 1;
#endif

              if (do_loudness
#ifdef CONFIG_CONVOLUTION
                  || convolution_is_enabled
#endif
              ) {
                int32_t *tbuf32 = (int32_t *)conn->tbuf;
                float fbuf_l[inbuflength];
                float fbuf_r[inbuflength];

                // Deinterleave, and convert to float
                int i;
                for (i = 0; i < inbuflength; ++i) {
                  fbuf_l[i] = tbuf32[2 * i];
                  fbuf_r[i] = tbuf32[2 * i + 1];
                }

#ifdef CONFIG_CONVOLUTION
                // Apply convolution
                if (do_convolution) {
                  convolver_process_l(fbuf_l, inbuflength);
                  convolver_process_r(fbuf_r, inbuflength);
                }
                if (convolution_is_enabled) {
                  float gain = pow(10.0, config.convolution_gain / 20.0);
                  for (i = 0; i < inbuflength; ++i) {
                    fbuf_l[i] *= gain;
                    fbuf_r[i] *= gain;
                  }
                }
#endif

                if (do_loudness) {
                  // Apply volume and loudness
                  // Volume must be applied here because the loudness filter will increase the
                  // signal level and it would saturate the int32_t otherwise
                  float gain = conn->fix_volume / 65536.0f;
                  // float gain_db = 20 * log10(gain);
                  // debug(1, "Applying soft volume dB: %f k: %f", gain_db, gain);

                  for (i = 0; i < inbuflength; ++i) {
                    fbuf_l[i] = loudness_process(&loudness_l, fbuf_l[i] * gain);
                    fbuf_r[i] = loudness_process(&loudness_r, fbuf_r[i] * gain);
                  }
                }

                // Interleave and convert back to int32_t
                for (i = 0; i < inbuflength; ++i) {
                  tbuf32[2 * i] = fbuf_l[i];
                  tbuf32[2 * i + 1] = fbuf_r[i];
                }
              }

#ifdef CONFIG_SOXR
              if ((current_delay < conn->dac_buffer_queue_minimum_length) ||
                  (config.packet_stuffing == ST_basic) ||
                  (config.soxr_delay_index == 0) || // not computed yet
                  ((config.packet_stuffing == ST_auto) &&
                   (config.soxr_delay_index >
                    config.soxr_delay_threshold)) // if the CPU is deemed too slow
              ) {
#endif
                play_samples =
                    stuff_buffer_basic_32((int32_t *)conn->tbuf, inbuflength, config.output_format,
                                          conn->outbuf, amount_to_stuff, conn->enable_dither, conn);
#ifdef CONFIG_SOXR
              } else { // soxr requested or auto requested with the index less or equal to the
                       // threshold
                play_samples = stuff_buffer_soxr_32((int32_t *)conn->tbuf, (int32_t *)conn->sbuf,
                                                    inbuflength, config.output_format, conn->outbuf,
                                                    amount_to_stuff, conn->enable_dither, conn);
              }
#endif

              /*
              {
                int co;
                int is_silent=1;
                short *p = outbuf;
                for (co=0;co<play_samples;co++) {
                  if (*p!=0)
                    is_silent=0;
                  p++;
                }
                if (is_silent)
                  debug(1,"Silence!");
              }
              */

              if (conn->outbuf == NULL)
                debug(1, "NULL outbuf to play -- skipping it.");
              else {
                if (play_samples == 0)
                  debug(1, "play_samples==0 skipping it (1).");
                else {
                  if (conn->software_mute_enabled) {
                    generate_zero_frames(conn->outbuf, play_samples, config.output_format,
                                         conn->enable_dither, conn->previous_random_number);
                  }
                  config.output->play(conn->outbuf, play_samples);
                }
              }

              // check for loss of sync
              // timestamp of zero means an inserted silent frame in place of a missing frame
              /*
              if ((config.no_sync == 0) && (inframe->timestamp != 0) &&
                  && (config.resyncthreshold > 0.0) &&
                  (abs_sync_error > config.resyncthreshold * config.output_rate)) {
                sync_error_out_of_bounds++;
                // debug(1,"Sync error out of bounds: Error: %lld; previous error: %lld; DAC: %lld;
                // timestamp: %llx, time now
                //
              %llx",sync_error,previous_sync_error,current_delay,inframe->timestamp,local_time_now);
                if (sync_error_out_of_bounds > 3) {
                  debug(1, "Lost sync with source for %d consecutive packets -- flushing and "
                           "resyncing. Error: %lld.",
                        sync_error_out_of_bounds, sync_error);
                  sync_error_out_of_bounds = 0;
                  player_flush(nt, conn);
                }
              } else {
                sync_error_out_of_bounds = 0;
              }
              */
            }
          } else {

            // if this is the first frame, see if it's close to when it's supposed to be
            // release, which will be its time plus latency and any offset_time
            if (at_least_one_frame_seen_this_session == 0) {
              at_least_one_frame_seen_this_session = 1;
            }

            play_samples =
                stuff_buffer_basic_32((int32_t *)conn->tbuf, inbuflength, config.output_format,
                                      conn->outbuf, 0, conn->enable_dither, conn);
            if (conn->outbuf == NULL)
              debug(1, "NULL outbuf to play -- skipping it.");
            else {
              if (conn->software_mute_enabled) {
                generate_zero_frames(conn->outbuf, play_samples, config.output_format,
                                     conn->enable_dither, conn->previous_random_number);
              }
              config.output->play(conn->outbuf, play_samples); // remove the (short*)!
            }
          }

          // mark the frame as finished
          inframe->given_timestamp = 0;
          inframe->sequence_number = 0;
          inframe->resend_time = 0;
          inframe->initialisation_time = 0;

          // update the watchdog
          if ((config.dont_check_timeout == 0) && (config.timeout != 0)) {
            uint64_t time_now = get_absolute_time_in_ns();
            debug_mutex_lock(&conn->watchdog_mutex, 1000, 0);
            conn->watchdog_bark_time = time_now;
            debug_mutex_unlock(&conn->watchdog_mutex, 0);
          }

          // debug(1,"Sync error %lld frames. Amount to stuff %d." ,sync_error,amount_to_stuff);

          // new stats calculation. We want a running average of sync error, drift, adjustment,
          // number of additions+subtractions

          // this is a misleading hack -- the statistics should include some data on the number of
          // valid samples and the number of times sync wasn't checked due to non availability of a
          // delay figure.
          // for the present, stats are only updated when sync has been checked
          if (config.output->delay != NULL) {
            if (number_of_statistics == trend_interval) {
              // here we remove the oldest statistical data and take it from the summaries as well
              tsum_of_sync_errors -= conn->statistics[oldest_statistic].sync_error;
              tsum_of_drifts -= conn->statistics[oldest_statistic].drift;
              if (conn->statistics[oldest_statistic].correction > 0)
                tsum_of_insertions_and_deletions -= conn->statistics[oldest_statistic].correction;
              else
                tsum_of_insertions_and_deletions += conn->statistics[oldest_statistic].correction;
              tsum_of_corrections -= conn->statistics[oldest_statistic].correction;
              oldest_statistic = (oldest_statistic + 1) % trend_interval;
              number_of_statistics--;
            }

            conn->statistics[newest_statistic].sync_error = sync_error;
            conn->statistics[newest_statistic].correction = conn->amountStuffed;

            if (number_of_statistics == 0)
              conn->statistics[newest_statistic].drift = 0;
            else
              conn->statistics[newest_statistic].drift =
                  sync_error - previous_sync_error - previous_correction;

            previous_sync_error = sync_error;
            previous_correction = conn->amountStuffed;

            tsum_of_sync_errors += sync_error;
            tsum_of_drifts += conn->statistics[newest_statistic].drift;
            if (conn->amountStuffed > 0) {
              tsum_of_insertions_and_deletions += conn->amountStuffed;
            } else {
              tsum_of_insertions_and_deletions -= conn->amountStuffed;
            }
            tsum_of_corrections += conn->amountStuffed;
            conn->session_corrections += conn->amountStuffed;

            newest_statistic = (newest_statistic + 1) % trend_interval;
            number_of_statistics++;
          }
        }
        if (play_number % print_interval == 0) {

          // here, calculate the input and output frame rates, where possible, even if statistics
          // have not been requested
          // this is to calculate them in case they are needed by the D-Bus interface or elsewhere.

          if (conn->input_frame_rate_starting_point_is_valid) {
            uint64_t elapsed_reception_time, frames_received;
            elapsed_reception_time =
                conn->frames_inward_measurement_time - conn->frames_inward_measurement_start_time;
            frames_received = conn->frames_inward_frames_received_at_measurement_time -
                              conn->frames_inward_frames_received_at_measurement_start_time;
            conn->input_frame_rate =
                (1.0E9 * frames_received) /
                elapsed_reception_time; // an IEEE double calculation with two 64-bit integers
          } else {
            conn->input_frame_rate = 0.0;
          }

          if ((config.output->delay) && (config.no_sync == 0) && (config.output->rate_info)) {
            uint64_t elapsed_play_time, frames_played;
            if (config.output->rate_info(&elapsed_play_time, &frames_played) == 0)
              conn->frame_rate_status = 1;
            else
              conn->frame_rate_status = 0;
            if (conn->frame_rate_status) {
              conn->frame_rate =
                  (1.0E9 * frames_played) /
                  elapsed_play_time; // an IEEE double calculation with two 64-bit integers
            } else {
              conn->frame_rate = 0.0;
            }
          }

          // we can now calculate running averages for sync error (frames), corrections (ppm),
          // insertions plus deletions (ppm), drift (ppm)
          double moving_average_sync_error = (1.0 * tsum_of_sync_errors) / number_of_statistics;
          double moving_average_correction = (1.0 * tsum_of_corrections) / number_of_statistics;
          double moving_average_insertions_plus_deletions =
              (1.0 * tsum_of_insertions_and_deletions) / number_of_statistics;
          // double moving_average_drift = (1.0 * tsum_of_drifts) / number_of_statistics;
          // if ((play_number/print_interval)%20==0)
          // figure out which statistics profile to use, depending on the kind of stream

          if (config.statistics_requested) {

            if (at_least_one_frame_seen) {
              do {
                line_of_stats[0] = '\0';
                statistics_column = 0;
                was_a_previous_column = 0;
                statistics_item("sync error ms", "%*.2f", 13,
                                1000 * moving_average_sync_error / config.output_rate);
                statistics_item("net sync ppm", "%*.1f", 12,
                                moving_average_correction * 1000000 /
                                    (352 * conn->output_sample_ratio));
                statistics_item("all sync ppm", "%*.1f", 12,
                                moving_average_insertions_plus_deletions * 1000000 /
                                    (352 * conn->output_sample_ratio));
                statistics_item("    packets", "%*d", 11, play_number);
                statistics_item("missing", "%*" PRIu64 "", 7, conn->missing_packets);
                statistics_item("  late", "%*" PRIu64 "", 6, conn->late_packets);
                statistics_item("too late", "%*" PRIu64 "", 8, conn->too_late_packets);
                statistics_item("resend reqs", "%*" PRIu64 "", 11, conn->resend_requests);
                statistics_item("min DAC queue", "%*" PRIu64 "", 13, minimum_dac_queue_size);
                statistics_item("min buffers", "%*" PRIu32 "", 11, minimum_buffer_occupancy);
                statistics_item("max buffers", "%*" PRIu32 "", 11, maximum_buffer_occupancy);
                statistics_item("nominal fps", "%*.2f", 11, conn->remote_frame_rate);
                statistics_item(" actual fps", "%*.2f", 11, conn->input_frame_rate);
                statistics_item(" output fps", "%*.2f", 11, conn->frame_rate);
                statistics_item("source drift ppm", "%*.2f", 16,
                                (conn->local_to_remote_time_gradient - 1.0) * 1000000);
                statistics_item("drift samples", "%*d", 13,
                                conn->local_to_remote_time_gradient_sample_count);
                statistics_item(
                    "estimated (unused) correction ppm", "%*.2f",
                    strlen("estimated (unused) correction ppm"),
                    (conn->frame_rate > 0.0)
                        ? ((conn->frame_rate - conn->remote_frame_rate * conn->output_sample_ratio *
                                                   conn->local_to_remote_time_gradient) *
                           1000000) /
                              conn->frame_rate
                        : 0.0);
                statistics_row++;
                inform(line_of_stats);
              } while (statistics_row < 2);
            } else {
              inform("No frames received in the last sampling interval.");
            }
          }
          minimum_dac_queue_size = UINT64_MAX;  // hack reset
          maximum_buffer_occupancy = INT32_MIN; // can't be less than this
          minimum_buffer_occupancy = INT32_MAX; // can't be more than this
          at_least_one_frame_seen = 0;
        }
      }
    }
  }

  debug(1, "This should never be called.");
  pthread_cleanup_pop(1); // pop the cleanup handler
                          //  debug(1, "This should never be called either.");
                          //  pthread_cleanup_pop(1); // pop the initial cleanup handler
  pthread_exit(NULL);
}

void player_volume_without_notification(double airplay_volume, rtsp_conn_info *conn) {
  debug_mutex_lock(&conn->volume_control_mutex, 5000, 1);
  // first, see if we are hw only, sw only, both with hw attenuation on the top or both with sw
  // attenuation on top

  enum volume_mode_type { vol_sw_only, vol_hw_only, vol_both } volume_mode;

  // take account of whether there is a hardware mixer, if a max volume has been specified and if a
  // range has been specified
  // the range might imply that both hw and software mixers are needed, so calculate this

  int32_t hw_max_db = 0, hw_min_db = 0; // zeroed to quieten an incorrect uninitialised warning
  int32_t sw_max_db = 0, sw_min_db = -9630;

  if (config.output->parameters) {
    volume_mode = vol_hw_only;
    audio_parameters audio_information;
    config.output->parameters(&audio_information);
    hw_max_db = audio_information.maximum_volume_dB;
    hw_min_db = audio_information.minimum_volume_dB;
    if (config.volume_max_db_set) {
      if (((config.volume_max_db * 100) <= hw_max_db) &&
          ((config.volume_max_db * 100) >= hw_min_db))
        hw_max_db = (int32_t)config.volume_max_db * 100;
      else if (config.volume_range_db) {
        hw_max_db = hw_min_db;
        sw_max_db = (config.volume_max_db * 100) - hw_min_db;
      } else {
        warn("The maximum output level is outside the range of the hardware mixer -- ignored");
      }
    }

    // here, we have set limits on the hw_max_db and the sw_max_db
    // but we haven't actually decided whether we need both hw and software attenuation
    // only if a range is specified could we need both
    if (config.volume_range_db) {
      // see if the range requested exceeds the hardware range available
      int32_t desired_range_db = (int32_t)trunc(config.volume_range_db * 100);
      if ((desired_range_db) > (hw_max_db - hw_min_db)) {
        volume_mode = vol_both;
        int32_t desired_sw_range = desired_range_db - (hw_max_db - hw_min_db);
        if ((sw_max_db - desired_sw_range) < sw_min_db)
          warn("The range requested is too large to accommodate -- ignored.");
        else
          sw_min_db = (sw_max_db - desired_sw_range);
      }
    }
  } else {
    // debug(1,"has no hardware mixer");
    volume_mode = vol_sw_only;
    if (config.volume_max_db_set) {
      if (((config.volume_max_db * 100) <= sw_max_db) &&
          ((config.volume_max_db * 100) >= sw_min_db))
        sw_max_db = (int32_t)config.volume_max_db * 100;
    }
    if (config.volume_range_db) {
      // see if the range requested exceeds the software range available
      int32_t desired_range_db = (int32_t)trunc(config.volume_range_db * 100);
      if ((desired_range_db) > (sw_max_db - sw_min_db))
        warn("The range requested is too large to accommodate -- ignored.");
      else
        sw_min_db = (sw_max_db - desired_range_db);
    }
  }

  // here, we know whether it's hw volume control only, sw only or both, and we have the hw and sw
  // limits.
  // if it's both, we haven't decided whether hw or sw should be on top
  // we have to consider the settings ignore_volume_control and mute.

<<<<<<< HEAD
    if (airplay_volume == -144.0) {

      if ((config.output->mute) && (config.output->mute(1) == 0))
        debug(2,
              "player_volume_without_notification: volume mode is %d, airplay_volume is %f, "
              "hardware mute is enabled.",
              volume_mode, airplay_volume);
      else {
        conn->software_mute_enabled = 1;
        debug(2,
              "player_volume_without_notification: volume mode is %d, airplay_volume is %f, "
              "software mute is enabled.",
              volume_mode, airplay_volume);
      }

    } else {
      int32_t max_db = 0, min_db = 0;
      switch (volume_mode) {
      case vol_hw_only:
        max_db = hw_max_db;
        min_db = hw_min_db;
        break;
      case vol_sw_only:
        max_db = sw_max_db;
        min_db = sw_min_db;
        break;
      case vol_both:
        // debug(1, "dB range passed is hw: %d, sw: %d, total: %d", hw_max_db - hw_min_db,
        //      sw_max_db - sw_min_db, (hw_max_db - hw_min_db) + (sw_max_db - sw_min_db));
        max_db =
            (hw_max_db - hw_min_db) + (sw_max_db - sw_min_db); // this should be the range requested
        min_db = 0;
        break;
      default:
        debug(1, "player_volume_without_notification: error: not in a volume mode");
        break;
      }
      double scaled_attenuation = max_db;
      if (config.ignore_volume_control == 0) {
        if (config.volume_control_profile == VCP_standard)
          scaled_attenuation = vol2attn(airplay_volume, max_db, min_db); // no cancellation points
        else if (config.volume_control_profile == VCP_flat)
          scaled_attenuation =
              flat_vol2attn(airplay_volume, max_db, min_db); // no cancellation points
        else
          debug(1, "player_volume_without_notification: unrecognised volume control profile");
      }
=======
  if (airplay_volume == -144.0) {

    if ((config.output->mute) && (config.output->mute(1) == 0))
      debug(2,
            "player_volume_without_notification: volume mode is %d, airplay_volume is %f, "
            "hardware mute is enabled.",
            volume_mode, airplay_volume);
    else {
      conn->software_mute_enabled = 1;
      debug(2,
            "player_volume_without_notification: volume mode is %d, airplay_volume is %f, "
            "software mute is enabled.",
            volume_mode, airplay_volume);
    }

  } else {
    int32_t max_db = 0, min_db = 0;
    switch (volume_mode) {
    case vol_hw_only:
      max_db = hw_max_db;
      min_db = hw_min_db;
      break;
    case vol_sw_only:
      max_db = sw_max_db;
      min_db = sw_min_db;
      break;
    case vol_both:
      // debug(1, "dB range passed is hw: %d, sw: %d, total: %d", hw_max_db - hw_min_db,
      //      sw_max_db - sw_min_db, (hw_max_db - hw_min_db) + (sw_max_db - sw_min_db));
      max_db =
          (hw_max_db - hw_min_db) + (sw_max_db - sw_min_db); // this should be the range requested
      min_db = 0;
      break;
    default:
      debug(1, "player_volume_without_notification: error: not in a volume mode");
      break;
    }
    double scaled_attenuation = max_db;
    if (config.ignore_volume_control == 0) {

      if (config.volume_control_profile == VCP_standard)
        scaled_attenuation = vol2attn(airplay_volume, max_db, min_db); // no cancellation points
      else if (config.volume_control_profile == VCP_flat)
        scaled_attenuation =
            flat_vol2attn(airplay_volume, max_db, min_db); // no cancellation points
      else
        debug(1, "player_volume_without_notification: unrecognised volume control profile");
    }
    // so here we have the scaled attenuation. If it's for hw or sw only, it's straightforward.
    double hardware_attenuation = 0.0;
    double software_attenuation = 0.0;
>>>>>>> e06be8c9

    switch (volume_mode) {
    case vol_hw_only:
      hardware_attenuation = scaled_attenuation;
      break;
    case vol_sw_only:
      software_attenuation = scaled_attenuation;
      break;
    case vol_both:
      // here, we now the attenuation required, so we have to apportion it to the sw and hw mixers
      // if we give the hw priority, that means when lowering the volume, set the hw volume to its
      // lowest
      // before using the sw attenuation.
      // similarly, if we give the sw priority, that means when lowering the volume, set the sw
      // volume to its lowest
      // before using the hw attenuation.
      // one imagines that hw priority is likely to be much better
      // if (config.volume_range_hw_priority) {
      if (config.volume_range_hw_priority != 0) {
        // hw priority
        if ((sw_max_db - sw_min_db) > scaled_attenuation) {
          software_attenuation = sw_min_db + scaled_attenuation;
          hardware_attenuation = hw_min_db;
        } else {
          software_attenuation = sw_max_db;
          hardware_attenuation = hw_min_db + scaled_attenuation - (sw_max_db - sw_min_db);
        }
      } else {
        // sw priority
        if ((hw_max_db - hw_min_db) > scaled_attenuation) {
          hardware_attenuation = hw_min_db + scaled_attenuation;
          software_attenuation = sw_min_db;
        } else {
          hardware_attenuation = hw_max_db;
          software_attenuation = sw_min_db + scaled_attenuation - (hw_max_db - hw_min_db);
        }
      }
      break;
    default:
      debug(1, "player_volume_without_notification: error: not in a volume mode");
      break;
    }

<<<<<<< HEAD
      if ((volume_mode == vol_sw_only) || (volume_mode == vol_both)) {
        double temp_fix_volume = 65536.0 * pow(10, software_attenuation / 2000);
        if (config.ignore_volume_control == 0)
          debug(2,"Software attenuation set to %f, i.e %f out of 65,536, for airplay volume of %f",software_attenuation,temp_fix_volume,airplay_volume);
        else
          debug(2,"Software attenuation set to %f, i.e %f out of 65,536. Volume control is ignored.",software_attenuation,temp_fix_volume);         
=======
    if (((volume_mode == vol_hw_only) || (volume_mode == vol_both)) && (config.output->volume)) {
      config.output->volume(hardware_attenuation); // otherwise set the output to the lowest value
      // debug(1,"Hardware attenuation set to %f for airplay volume of
      // %f.",hardware_attenuation,airplay_volume);
      if (volume_mode == vol_hw_only)
        conn->fix_volume = 0x10000;
    }
>>>>>>> e06be8c9

    if ((volume_mode == vol_sw_only) || (volume_mode == vol_both)) {
      double temp_fix_volume = 65536.0 * pow(10, software_attenuation / 2000);

      if (config.ignore_volume_control == 0)
        debug(2, "Software attenuation set to %f, i.e %f out of 65,536, for airplay volume of %f",
              software_attenuation, temp_fix_volume, airplay_volume);
      else
        debug(2, "Software attenuation set to %f, i.e %f out of 65,536. Volume control is ignored.",
              software_attenuation, temp_fix_volume);

      conn->fix_volume = temp_fix_volume;

      // if (config.loudness)
      loudness_set_volume(software_attenuation / 100);
    }

    if (config.logOutputLevel) {
      inform("Output Level set to: %.2f dB.", scaled_attenuation / 100.0);
    }
<<<<<<< HEAD

 /*
  }
=======
>>>>>>> e06be8c9

#ifdef CONFIG_METADATA
    // here, send the 'pvol' metadata message when the airplay volume information
    // is being used by shairport sync to control the output volume
    char dv[128];
    memset(dv, 0, 128);
    if (volume_mode == vol_both) {
      // normalise the maximum output to the hardware device's max output
      snprintf(dv, 127, "%.2f,%.2f,%.2f,%.2f", airplay_volume,
               (scaled_attenuation - max_db + hw_max_db) / 100.0,
               (min_db - max_db + hw_max_db) / 100.0, (max_db - max_db + hw_max_db) / 100.0);
    } else {
      snprintf(dv, 127, "%.2f,%.2f,%.2f,%.2f", airplay_volume, scaled_attenuation / 100.0,
               min_db / 100.0, max_db / 100.0);
    }
    send_ssnc_metadata('pvol', dv, strlen(dv), 1);
#endif
*/

    if (config.output->mute)
      config.output->mute(0);
    conn->software_mute_enabled = 0;

    debug(2,
          "player_volume_without_notification: volume mode is %d, airplay volume is %f, "
          "software_attenuation: %f, hardware_attenuation: %f, muting "
          "is disabled.",
          volume_mode, airplay_volume, software_attenuation, hardware_attenuation);
  }
  /*
    }

  #ifdef CONFIG_METADATA
    else {
      // here, send the 'pvol' metadata message when the airplay volume information
      // is being used by shairport sync to control the output volume
      char dv[128];
      memset(dv, 0, 128);
      snprintf(dv, 127, "%.2f,%.2f,%.2f,%.2f", airplay_volume, 0.0, 0.0, 0.0);
      send_ssnc_metadata('pvol', dv, strlen(dv), 1);
    }
  #endif
  */
  // here, store the volume for possible use in the future
  config.airplay_volume = airplay_volume;
  debug_mutex_unlock(&conn->volume_control_mutex, 3);
}

void player_volume(double airplay_volume, rtsp_conn_info *conn) {
  command_set_volume(airplay_volume);
  player_volume_without_notification(airplay_volume, conn);
}

void do_flush(uint32_t timestamp, rtsp_conn_info *conn) {

  debug(3, "do_flush: flush to %u.", timestamp);
  debug_mutex_lock(&conn->flush_mutex, 1000, 1);
  conn->flush_requested = 1;
  conn->flush_rtp_timestamp = timestamp; // flush all packets up to, but not including, this one.
  reset_input_flow_metrics(conn);
  debug_mutex_unlock(&conn->flush_mutex, 3);
}

void player_flush(uint32_t timestamp, rtsp_conn_info *conn) {
  debug(3, "player_flush");
  do_flush(timestamp, conn);
#ifdef CONFIG_METADATA
  // only send a flush metadata message if the first packet has been seen -- it's a bogus message
  // otherwise
  if (conn->first_packet_timestamp) {
    debug(2, "pfls");
    char numbuf[32];
    snprintf(numbuf, sizeof(numbuf), "%u", timestamp);
    send_ssnc_metadata('pfls', numbuf, strlen(numbuf), 1); // contains cancellation points
  }
#endif
}

/*
void player_full_flush(rtsp_conn_info *conn) {
  debug(3, "player_full_flush");
  // this basically flushes everything from the player
  // here, find the rtptime of the last from in the buffer and add 1 to it
  // so as to ask to flush everything
  int flush_needed = 0;
  uint32_t rtpTimestamp;
  debug_mutex_lock(&conn->ab_mutex, 30000, 0);
  if ((conn->ab_synced != 0) && (conn->ab_write != conn->ab_read)) {
    abuf_t *abuf = NULL;
    seq_t last_seqno_written;
    do {
      last_seqno_written = conn->ab_write - 1;
      abuf = conn->audio_buffer + BUFIDX(last_seqno_written);
    } while ((abuf->ready == 0) && (last_seqno_written != conn->ab_read));
    if ((abuf != NULL) && (abuf->ready != 0)) {
      rtpTimestamp = abuf->given_timestamp + abuf->length + 1;
      debug(2, "full flush needed to %u", rtpTimestamp);
      flush_needed = 1;
    } else {
      debug(2, "full flush not needed");
    }
  } else {
    debug(2, "full flush not needed -- buffers empty or not synced");
  }
  debug_mutex_unlock(&conn->ab_mutex, 0);
  if (flush_needed)
    player_flush(rtpTimestamp, conn);
}
*/

// perpare_to_play and play are split so that we can get the capabilities of the
// dac etc. before initialising any decoders etc.
// for example, if we have 32-bit DACs, we can ask for 32 bit decodes

int player_prepare_to_play(rtsp_conn_info *conn) {
  // need to use conn in place of stream below. Need to put the stream as a parameter to he
  if (conn->player_thread != NULL)
    die("Trying to create a second player thread for this RTSP session");
  if (config.buffer_start_fill > BUFFER_FRAMES)
    die("specified buffer starting fill %d > buffer size %d", config.buffer_start_fill,
        BUFFER_FRAMES);
  // active, and should be before play's command hook, command_start()
  command_start();
  conn->input_bytes_per_frame = 4; // default -- may be changed later
  // call on the output device to prepare itself
  if ((config.output) && (config.output->prepare))
    config.output->prepare();
  return 0;
}

int player_play(rtsp_conn_info *conn) {
  pthread_t *pt = malloc(sizeof(pthread_t));
  if (pt == NULL)
    die("Couldn't allocate space for pthread_t");
  conn->player_thread = pt;
  int rc = pthread_create(pt, NULL, player_thread_func, (void *)conn);
  if (rc)
    debug(1, "Error creating player_thread: %s", strerror(errno));

#ifdef CONFIG_METADATA
  debug(2, "pbeg");
  send_ssnc_metadata('pbeg', NULL, 0, 1); // contains cancellation points
#endif
  return 0;
}

int player_stop(rtsp_conn_info *conn) {
  // note -- this may be called from another connection thread.
  // int dl = debuglev;
  // debuglev = 3;
  debug(3, "player_stop");
  if (conn->player_thread) {
    debug(3, "player_thread cancel...");
    pthread_cancel(*conn->player_thread);
    debug(3, "player_thread join...");
    if (pthread_join(*conn->player_thread, NULL) == -1) {
      char errorstring[1024];
      strerror_r(errno, (char *)errorstring, sizeof(errorstring));
      debug(1, "Connection %d: error %d joining player thread: \"%s\".", conn->connection_number,
            errno, (char *)errorstring);
    } else {
      debug(3, "player_thread joined.");
    }
    free(conn->player_thread);
    conn->player_thread = NULL;
#ifdef CONFIG_METADATA
    debug(2, "pend");
    send_ssnc_metadata('pend', NULL, 0, 1); // contains cancellation points
#endif
    // debuglev = dl;
    command_stop();
    return 0;
  } else {
    debug(3, "Connection %d: player thread already deleted.", conn->connection_number);
    // debuglev = dl;
    return -1;
  }
}<|MERGE_RESOLUTION|>--- conflicted
+++ resolved
@@ -2937,55 +2937,6 @@
   // if it's both, we haven't decided whether hw or sw should be on top
   // we have to consider the settings ignore_volume_control and mute.
 
-<<<<<<< HEAD
-    if (airplay_volume == -144.0) {
-
-      if ((config.output->mute) && (config.output->mute(1) == 0))
-        debug(2,
-              "player_volume_without_notification: volume mode is %d, airplay_volume is %f, "
-              "hardware mute is enabled.",
-              volume_mode, airplay_volume);
-      else {
-        conn->software_mute_enabled = 1;
-        debug(2,
-              "player_volume_without_notification: volume mode is %d, airplay_volume is %f, "
-              "software mute is enabled.",
-              volume_mode, airplay_volume);
-      }
-
-    } else {
-      int32_t max_db = 0, min_db = 0;
-      switch (volume_mode) {
-      case vol_hw_only:
-        max_db = hw_max_db;
-        min_db = hw_min_db;
-        break;
-      case vol_sw_only:
-        max_db = sw_max_db;
-        min_db = sw_min_db;
-        break;
-      case vol_both:
-        // debug(1, "dB range passed is hw: %d, sw: %d, total: %d", hw_max_db - hw_min_db,
-        //      sw_max_db - sw_min_db, (hw_max_db - hw_min_db) + (sw_max_db - sw_min_db));
-        max_db =
-            (hw_max_db - hw_min_db) + (sw_max_db - sw_min_db); // this should be the range requested
-        min_db = 0;
-        break;
-      default:
-        debug(1, "player_volume_without_notification: error: not in a volume mode");
-        break;
-      }
-      double scaled_attenuation = max_db;
-      if (config.ignore_volume_control == 0) {
-        if (config.volume_control_profile == VCP_standard)
-          scaled_attenuation = vol2attn(airplay_volume, max_db, min_db); // no cancellation points
-        else if (config.volume_control_profile == VCP_flat)
-          scaled_attenuation =
-              flat_vol2attn(airplay_volume, max_db, min_db); // no cancellation points
-        else
-          debug(1, "player_volume_without_notification: unrecognised volume control profile");
-      }
-=======
   if (airplay_volume == -144.0) {
 
     if ((config.output->mute) && (config.output->mute(1) == 0))
@@ -3037,7 +2988,6 @@
     // so here we have the scaled attenuation. If it's for hw or sw only, it's straightforward.
     double hardware_attenuation = 0.0;
     double software_attenuation = 0.0;
->>>>>>> e06be8c9
 
     switch (volume_mode) {
     case vol_hw_only:
@@ -3081,14 +3031,6 @@
       break;
     }
 
-<<<<<<< HEAD
-      if ((volume_mode == vol_sw_only) || (volume_mode == vol_both)) {
-        double temp_fix_volume = 65536.0 * pow(10, software_attenuation / 2000);
-        if (config.ignore_volume_control == 0)
-          debug(2,"Software attenuation set to %f, i.e %f out of 65,536, for airplay volume of %f",software_attenuation,temp_fix_volume,airplay_volume);
-        else
-          debug(2,"Software attenuation set to %f, i.e %f out of 65,536. Volume control is ignored.",software_attenuation,temp_fix_volume);         
-=======
     if (((volume_mode == vol_hw_only) || (volume_mode == vol_both)) && (config.output->volume)) {
       config.output->volume(hardware_attenuation); // otherwise set the output to the lowest value
       // debug(1,"Hardware attenuation set to %f for airplay volume of
@@ -3096,7 +3038,6 @@
       if (volume_mode == vol_hw_only)
         conn->fix_volume = 0x10000;
     }
->>>>>>> e06be8c9
 
     if ((volume_mode == vol_sw_only) || (volume_mode == vol_both)) {
       double temp_fix_volume = 65536.0 * pow(10, software_attenuation / 2000);
@@ -3117,12 +3058,6 @@
     if (config.logOutputLevel) {
       inform("Output Level set to: %.2f dB.", scaled_attenuation / 100.0);
     }
-<<<<<<< HEAD
-
- /*
-  }
-=======
->>>>>>> e06be8c9
 
 #ifdef CONFIG_METADATA
     // here, send the 'pvol' metadata message when the airplay volume information
@@ -3140,7 +3075,6 @@
     }
     send_ssnc_metadata('pvol', dv, strlen(dv), 1);
 #endif
-*/
 
     if (config.output->mute)
       config.output->mute(0);
