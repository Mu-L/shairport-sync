/*
 * Slave-clocked ALAC stream player. This file is part of Shairport.
 * Copyright (c) James Laird 2011, 2013
 * All rights reserved.
 *
 * Modifications for audio synchronisation
 * and related work, copyright (c) Mike Brady 2014 -- 2018
 * All rights reserved.
 *
 * Permission is hereby granted, free of charge, to any person
 * obtaining a copy of this software and associated documentation
 * files (the "Software"), to deal in the Software without
 * restriction, including without limitation the rights to use,
 * copy, modify, merge, publish, distribute, sublicense, and/or
 * sell copies of the Software, and to permit persons to whom the
 * Software is furnished to do so, subject to the following conditions:
 *
 * The above copyright notice and this permission notice shall be
 * included in all copies or substantial portions of the Software.
 *
 * THE SOFTWARE IS PROVIDED "AS IS", WITHOUT WARRANTY OF ANY KIND,
 * EXPRESS OR IMPLIED, INCLUDING BUT NOT LIMITED TO THE WARRANTIES
 * OF MERCHANTABILITY, FITNESS FOR A PARTICULAR PURPOSE AND
 * NONINFRINGEMENT. IN NO EVENT SHALL THE AUTHORS OR COPYRIGHT
 * HOLDERS BE LIABLE FOR ANY CLAIM, DAMAGES OR OTHER LIABILITY,
 * WHETHER IN AN ACTION OF CONTRACT, TORT OR OTHERWISE, ARISING
 * FROM, OUT OF OR IN CONNECTION WITH THE SOFTWARE OR THE USE OR
 * OTHER DEALINGS IN THE SOFTWARE.
 */

#include <assert.h>
#include <errno.h>
#include <fcntl.h>
#include <inttypes.h>
#include <limits.h>
#include <math.h>
#include <pthread.h>
#include <stdio.h>
#include <stdlib.h>
#include <stdlib.h>
#include <string.h>
#include <sys/stat.h>
#include <sys/syslog.h>
#include <sys/types.h>
#include <unistd.h>

#include "config.h"

#ifdef HAVE_LIBMBEDTLS
#include <mbedtls/aes.h>
#include <mbedtls/havege.h>
#endif

#ifdef HAVE_LIBPOLARSSL
#include <polarssl/aes.h>
#include <polarssl/havege.h>
#endif

#ifdef HAVE_LIBSSL
#include <openssl/aes.h>
#endif

#ifdef HAVE_LIBSOXR
#include <soxr.h>
#endif

#ifdef CONFIG_CONVOLUTION
#include <FFTConvolver/convolver.h>
#endif

#ifdef HAVE_METADATA_HUB
#include "metadata_hub.h"
#endif

#ifdef HAVE_DACP_CLIENT
#include "dacp.h"
#include <glib.h>
#endif

#ifdef HAVE_DBUS
#include "dbus-interface.h"
#include "dbus-service.h"
#endif

#include "common.h"
#include "player.h"
#include "rtp.h"
#include "rtsp.h"

#include "alac.h"

#ifdef HAVE_APPLE_ALAC
#include "apple_alac.h"
#endif

#include "loudness.h"

// default buffer size
// needs to be a power of 2 because of the way BUFIDX(seqno) works
//#define BUFFER_FRAMES 512
#define MAX_PACKET 2048

// DAC buffer occupancy stuff
#define DAC_BUFFER_QUEUE_MINIMUM_LENGTH 600

// static abuf_t audio_buffer[BUFFER_FRAMES];
#define BUFIDX(seqno) ((seq_t)(seqno) % BUFFER_FRAMES)

// make timestamps and seqnos definitely monotonic

// add an epoch to the timestamp. The monotonic timestamp guaranteed to start between 2^32 and 2^33
// frames and continue up to 2^63-1 frames
// if should never get into the negative range
// which is about 2*10^8 * 1,000 seconds at 384,000 frames per second -- about 2 trillion seconds or
// over 50,000 years.
// also, it won't reach zero until then, if ever, so we can safely say that a null monotonic
// timestamp can mean something special
int64_t monotonic_timestamp(uint32_t timestamp, rtsp_conn_info *conn) {
  int64_t previous_value;
  int64_t return_value;
  if (conn->timestamp_epoch == 0) {
    if (timestamp > conn->maximum_timestamp_interval)
      conn->timestamp_epoch = 1;
    else
      conn->timestamp_epoch = 2;
    previous_value = conn->timestamp_epoch;
    previous_value <<= 32;
    previous_value += timestamp;
  } else {
    previous_value = conn->timestamp_epoch;
    previous_value <<= 32;
    previous_value += conn->last_timestamp;
    if (timestamp < conn->last_timestamp) {
      // the incoming timestamp is less than the last one.
      // if the difference is more than a minute, assume it's really from the next epoch
      if ((conn->last_timestamp - timestamp) > conn->maximum_timestamp_interval)
        conn->timestamp_epoch++;
    } else {
      // the incoming timestamp is greater than the last one.
      // if the difference is more than a minute, assume it's really from the previous epoch
      if ((timestamp - conn->last_timestamp) > conn->maximum_timestamp_interval)
        conn->timestamp_epoch--;
    }
  }
  return_value = conn->timestamp_epoch;
  return_value <<= 32;
  return_value += timestamp;
  if (previous_value > return_value) {
    if ((previous_value - return_value) > conn->maximum_timestamp_interval)
      debug(2, "interval between successive rtptimes greater than allowed!");
  } else {
    if ((return_value - previous_value) > conn->maximum_timestamp_interval)
      debug(2, "interval between successive rtptimes greater than allowed!");
  }
  if (return_value < 0)
    debug(1, "monotonic rtptime is negative!");
  conn->last_timestamp = timestamp;
  return return_value;
}

static void ab_resync(rtsp_conn_info *conn) {
  int i;
  for (i = 0; i < BUFFER_FRAMES; i++) {
    conn->audio_buffer[i].ready = 0;
    conn->audio_buffer[i].resend_level = 0;
    conn->audio_buffer[i].sequence_number = 0;
  }
  conn->ab_synced = 0;
  conn->last_seqno_read = -1;
  conn->ab_buffering = 1;
}

// the sequence number is a 16-bit unsigned number which wraps pretty often
// to work out if one seqno is 'after' another therefore depends whether wrap has occurred
// this function works out the actual ordinate of the seqno, i.e. the distance up from
// the zeroth element, at ab_read, taking due account of wrap.

static inline seq_t SUCCESSOR(seq_t x) {
  uint32_t p = x & 0xffff;
  p += 1;
  p = p & 0xffff;
  return p;
}

static inline seq_t PREDECESSOR(seq_t x) {
  uint32_t p = (x & 0xffff) + 0x10000;
  p -= 1;
  p = p & 0xffff;
  return p;
}

// anything with ORDINATE in it must be proctected by the ab_mutex
static inline int32_t ORDINATE(seq_t x, seq_t base) {
  int32_t p = x;    // int32_t from seq_t, i.e. uint16_t, so okay
  int32_t q = base; // int32_t from seq_t, i.e. uint16_t, so okay
  int32_t t = (p + 0x10000 - q) & 0xffff;
  // we definitely will get a positive number in t at this point, but it might be a
  // positive alias of a negative number, i.e. x might actually be "before" ab_read
  // So, if the result is greater than 32767, we will assume its an
  // alias and subtract 65536 from it
  if (t >= 32767) {
    // debug(1,"OOB: %u, ab_r: %u, ab_w: %u",x,ab_read,ab_write);
    t -= 65536;
  }
  return t;
}

// wrapped number between two seq_t.
int32_t seq_diff(seq_t a, seq_t b, seq_t base) {
  int32_t diff = ORDINATE(b, base) - ORDINATE(a, base);
  return diff;
}

// the sequence numbers will wrap pretty often.
// this returns true if the second arg is after the first
static inline int seq_order(seq_t a, seq_t b, seq_t base) {
  int32_t d = ORDINATE(b, base) - ORDINATE(a, base);
  return d > 0;
}

static inline seq_t seq_sum(seq_t a, seq_t b) {
  //  uint32_t p = a & 0xffff;
  //  uint32_t q = b & 0x0ffff;
  uint32_t r = (a + b) & 0xffff;
  return r;
}

// now for 32-bit wrapping in timestamps

// this returns true if the second arg is strictly after the first
// on the assumption that the gap between them is never greater than (2^31)-1
// Represent a and b in 64 bits
static inline int seq32_order(uint32_t a, uint32_t b) {
  if (a == b)
    return 0;
  int64_t A = a & 0xffffffff;
  int64_t B = b & 0xffffffff;
  int64_t C = B - A;
  // if bit 31 is set, it means either b is before (i.e. less than) a or
  // b is (2^31)-1 ahead of a.

  // If we assume the gap between b and a should never reach 2 billion, then
  // bit 31 == 0 means b is strictly after a
  return (C & 0x80000000) == 0;
}

static int alac_decode(short *dest, int *destlen, uint8_t *buf, int len, rtsp_conn_info *conn) {
  // parameters: where the decoded stuff goes, its length in samples,
  // the incoming packet, the length of the incoming packet in bytes
  // destlen should contain the allowed max number of samples on entry

  if (len > MAX_PACKET) {
    warn("Incoming audio packet size is too large at %d; it should not exceed %d.", len,
         MAX_PACKET);
    return -1;
  }
  unsigned char packet[MAX_PACKET];
  // unsigned char packetp[MAX_PACKET];
  assert(len <= MAX_PACKET);
  int reply = 0;                                          // everything okay
  int outsize = conn->input_bytes_per_frame * (*destlen); // the size the output should be, in bytes
  int toutsize = outsize;

  if (conn->stream.encrypted) {
    unsigned char iv[16];
    int aeslen = len & ~0xf;
    memcpy(iv, conn->stream.aesiv, sizeof(iv));
#ifdef HAVE_LIBMBEDTLS
    mbedtls_aes_crypt_cbc(&conn->dctx, MBEDTLS_AES_DECRYPT, aeslen, iv, buf, packet);
#endif
#ifdef HAVE_LIBPOLARSSL
    aes_crypt_cbc(&conn->dctx, AES_DECRYPT, aeslen, iv, buf, packet);
#endif
#ifdef HAVE_LIBSSL
    AES_cbc_encrypt(buf, packet, aeslen, &conn->aes, iv, AES_DECRYPT);
#endif
    memcpy(packet + aeslen, buf + aeslen, len - aeslen);
#ifdef HAVE_APPLE_ALAC
    if (config.use_apple_decoder) {
      if (conn->decoder_in_use != 1 << decoder_apple_alac) {
        debug(2, "Apple ALAC Decoder used on encrypted audio.");
        conn->decoder_in_use = 1 << decoder_apple_alac;
      }
      apple_alac_decode_frame(packet, len, (unsigned char *)dest, &outsize);
      outsize = outsize * 4; // bring the size to bytes
    } else
#endif
    {
      if (conn->decoder_in_use != 1 << decoder_hammerton) {
        debug(2, "Hammerton Decoder used on encrypted audio.");
        conn->decoder_in_use = 1 << decoder_hammerton;
      }
      alac_decode_frame(conn->decoder_info, packet, (unsigned char *)dest, &outsize);
    }
  } else {
// not encrypted
#ifdef HAVE_APPLE_ALAC
    if (config.use_apple_decoder) {
      if (conn->decoder_in_use != 1 << decoder_apple_alac) {
        debug(2, "Apple ALAC Decoder used on unencrypted audio.");
        conn->decoder_in_use = 1 << decoder_apple_alac;
      }
      apple_alac_decode_frame(buf, len, (unsigned char *)dest, &outsize);
      outsize = outsize * 4; // bring the size to bytes
    } else
#endif
    {
      if (conn->decoder_in_use != 1 << decoder_hammerton) {
        debug(2, "Hammerton Decoder used on unencrypted audio.");
        conn->decoder_in_use = 1 << decoder_hammerton;
      }
      alac_decode_frame(conn->decoder_info, buf, dest, &outsize);
    }
  }

  if (outsize > toutsize) {
    debug(2, "Output from alac_decode larger (%d bytes, not frames) than expected (%d bytes) -- "
             "truncated, but buffer overflow possible! Encrypted = %d.",
          outsize, toutsize, conn->stream.encrypted);
    reply = -1; // output packet is the wrong size
  }

  *destlen = outsize / conn->input_bytes_per_frame;
  if ((outsize % conn->input_bytes_per_frame) != 0)
    debug(1, "Number of audio frames (%d) does not correspond exactly to the number of bytes (%d) "
             "and the audio frame size (%d).",
          *destlen, outsize, conn->input_bytes_per_frame);
  return reply;
}

static int init_decoder(int32_t fmtp[12], rtsp_conn_info *conn) {

  // This is a guess, but the format of the fmtp looks identical to the format of an
  // ALACSpecificCOnfig
  // which is detailed in the file ALACMagicCookieDescription.txt in the Apple ALAC sample
  // implementation
  // Here it is:

  /*
      struct	ALACSpecificConfig (defined in ALACAudioTypes.h)
      abstract   	This struct is used to describe codec provided information about the encoded
     Apple Lossless bitstream.
                  It must accompany the encoded stream in the containing audio file and be provided
     to the decoder.

      field      	frameLength 		uint32_t	indicating the frames per packet
     when
     no
     explicit
     frames per packet setting is
                                                            present in the packet header. The
     encoder frames per packet can be explicitly set
                                                            but for maximum compatibility, the
     default encoder setting of 4096 should be used.

      field      	compatibleVersion 	uint8_t 	indicating compatible version,
                                                            value must be set to 0

      field      	bitDepth 		uint8_t 	describes the bit depth of the
     source
     PCM
     data
     (maximum
     value = 32)

      field      	pb 			uint8_t 	currently unused tuning
     parametetbugr.
                                                            value should be set to 40

      field      	mb 			uint8_t 	currently unused tuning parameter.
                                                            value should be set to 14

      field      	kb			uint8_t 	currently unused tuning parameter.
                                                            value should be set to 10

      field      	numChannels 		uint8_t 	describes the channel count (1 =
     mono,
     2
     =
     stereo,
     etc...)
                                                            when channel layout info is not provided
     in the 'magic cookie', a channel count > 2
                                                            describes a set of discreet channels
     with no specific ordering

      field      	maxRun			uint16_t 	currently unused.
                                                    value should be set to 255

      field      	maxFrameBytes 		uint32_t 	the maximum size of an Apple
     Lossless
     packet
     within
     the encoded stream.
                                                          value of 0 indicates unknown

      field      	avgBitRate 		uint32_t 	the average bit rate in bits per
     second
     of
     the
     Apple
     Lossless stream.
                                                          value of 0 indicates unknown

      field      	sampleRate 		uint32_t 	sample rate of the encoded stream
   */

  // We are going to go on that basis

  alac_file *alac;

  conn->max_frames_per_packet = fmtp[1]; // number of audio frames per packet.

  conn->input_rate = fmtp[11];
  conn->input_num_channels = fmtp[7];
  conn->input_bit_depth = fmtp[3];

  conn->input_bytes_per_frame = conn->input_num_channels * ((conn->input_bit_depth + 7) / 8);

  alac = alac_create(conn->input_bit_depth, conn->input_num_channels);
  if (!alac)
    return 1;
  conn->decoder_info = alac;

  alac->setinfo_max_samples_per_frame = conn->max_frames_per_packet;
  alac->setinfo_7a = fmtp[2];
  alac->setinfo_sample_size = conn->input_bit_depth;
  alac->setinfo_rice_historymult = fmtp[4];
  alac->setinfo_rice_initialhistory = fmtp[5];
  alac->setinfo_rice_kmodifier = fmtp[6];
  alac->setinfo_7f = fmtp[7];
  alac->setinfo_80 = fmtp[8];
  alac->setinfo_82 = fmtp[9];
  alac->setinfo_86 = fmtp[10];
  alac->setinfo_8a_rate = fmtp[11];
  alac_allocate_buffers(alac);

#ifdef HAVE_APPLE_ALAC
  apple_alac_init(fmtp);
#endif

  return 0;
}

static void terminate_decoders(rtsp_conn_info *conn) {
  alac_free(conn->decoder_info);
#ifdef HAVE_APPLE_ALAC
  apple_alac_terminate();
#endif
}

static void init_buffer(rtsp_conn_info *conn) {
  int i;
  for (i = 0; i < BUFFER_FRAMES; i++)
    conn->audio_buffer[i].data = malloc(
        conn->input_bytes_per_frame * (conn->max_frames_per_packet + conn->max_frame_size_change));
  ab_resync(conn);
}

static void free_audio_buffers(rtsp_conn_info *conn) {
  int i;
  for (i = 0; i < BUFFER_FRAMES; i++)
    free(conn->audio_buffer[i].data);
}

<<<<<<< HEAD
void player_put_packet(seq_t seqno, uint32_t actual_timestamp, int64_t timestamp, uint8_t *data, int len,
                       rtsp_conn_info *conn) {

  // all timestamps are done at the output rate
  // the "actual_timestamp" is the one that comes in the packet, and is carried over for debugging and checking only.
=======
void player_put_packet(seq_t seqno, uint32_t actual_timestamp, int64_t timestamp, uint8_t *data,
                       int len, rtsp_conn_info *conn) {

  // all timestamps are done at the output rate
  // the "actual_timestamp" is the one that comes in the packet, and is carried over for debugging
  // and checking only.
>>>>>>> 49d5486d

  int64_t ltimestamp = timestamp * conn->output_sample_ratio;

  // ignore a request to flush that has been made before the first packet...
  if (conn->packet_count == 0) {
    pthread_mutex_lock(&conn->flush_mutex);
    conn->flush_requested = 0;
    conn->flush_rtp_timestamp = 0;
    pthread_mutex_unlock(&conn->flush_mutex);
  }

  pthread_mutex_lock(&conn->ab_mutex);
  conn->packet_count++;
  conn->time_of_last_audio_packet = get_absolute_time_in_fp();
  if (conn->connection_state_to_output) { // if we are supposed to be processing these packets

    //    if (flush_rtp_timestamp != 0)
    //    	debug(1,"Flush_rtp_timestamp is %u",flush_rtp_timestamp);

    if ((conn->flush_rtp_timestamp != 0) && (ltimestamp <= conn->flush_rtp_timestamp)) {
      debug(3,
            "Dropping flushed packet in player_put_packet, seqno %u, timestamp %lld, flushing to "
            "timestamp: %lld.",
            seqno, ltimestamp, conn->flush_rtp_timestamp);
    } else {
      if ((conn->flush_rtp_timestamp != 0x0) &&
          (ltimestamp > conn->flush_rtp_timestamp)) // if we have gone past the flush boundary time
        conn->flush_rtp_timestamp = 0x0;

      abuf_t *abuf = 0;

      if (!conn->ab_synced) {
        debug(3, "syncing to seqno %u.", seqno);
        conn->ab_write = seqno;
        conn->ab_read = seqno;
        conn->ab_synced = 1;
      }

      // here, we should check for missing frames
      if (!conn->ab_buffering) {
        int j;
        for (j = 1; j <= 7; j++) {
          // check j times, after a short period of has elapsed, assuming 352 frames per packet
          int back_step = (((250 * 44100) / 352) / 1000) * (j); // approx 250, 500 and 750 ms
          int k;
          for (k = -2; k <= 2; k++) {
            if (back_step <
                seq_diff(conn->ab_read, conn->ab_write,
                         conn->ab_read)) { // if it's within the range of frames in use...
              int item_to_check = (conn->ab_write - back_step) & 0xffff;
              seq_t next = item_to_check;
              abuf_t *check_buf = conn->audio_buffer + BUFIDX(next);
              if ((!check_buf->ready) &&
                  (check_buf->resend_level <
                   j)) { // prevent multiple requests from the same level of lookback
                check_buf->resend_level = j;
                if (config.disable_resend_requests == 0) {
                  rtp_request_resend(next, 1, conn);
                  // if (j>=3)
                  debug(1, "Resend request level #%d for packet %u in range %u to %u.", j, next,
                        conn->ab_read, conn->ab_write);
                  conn->resend_requests++;
                }
              }
            }
          }
        }
      }

      if (conn->ab_write == seqno) { // expected packet
        abuf = conn->audio_buffer + BUFIDX(seqno);
        conn->ab_write = SUCCESSOR(seqno);
      } else if (seq_order(conn->ab_write, seqno, conn->ab_read)) { // newer than expected
        // if (ORDINATE(seqno)>(BUFFER_FRAMES*7)/8)
        // debug(1,"An interval of %u frames has opened, with ab_read: %u, ab_write: %u and seqno:
        // %u.",seq_diff(ab_read,seqno),ab_read,ab_write,seqno);
        int32_t gap = seq_diff(conn->ab_write, seqno, conn->ab_read);
        if (gap <= 0)
          debug(1, "Unexpected gap size: %d.", gap);
        int i;
        for (i = 0; i < gap; i++) {
          abuf = conn->audio_buffer + BUFIDX(seq_sum(conn->ab_write, i));
          abuf->ready = 0; // to be sure, to be sure
          abuf->resend_level = 0;
          abuf->timestamp = 0;
          abuf->given_timestamp = 0;
          abuf->sequence_number = 0;
        }
        // debug(1,"N %d s %u.",seq_diff(ab_write,PREDECESSOR(seqno))+1,ab_write);
        abuf = conn->audio_buffer + BUFIDX(seqno);
        //        rtp_request_resend(ab_write, gap);
        //        resend_requests++;
        conn->ab_write = SUCCESSOR(seqno);
      } else if (seq_order(conn->ab_read, seqno, conn->ab_read)) { // late but not yet played
        conn->late_packets++;
        abuf = conn->audio_buffer + BUFIDX(seqno);
        /*
        if (abuf->ready)
                debug(1,"Late apparently duplicate packet received that is %d packets
        late.",seq_diff(seqno, conn->ab_write, conn->ab_read));
        else
                debug(1,"Late packet received that is %d packets late.",seq_diff(seqno,
        conn->ab_write, conn->ab_read));
              */
      } else { // too late.

        // debug(1,"Too late packet received that is %d packets late.",seq_diff(seqno,
        // conn->ab_write, conn->ab_read));
        conn->too_late_packets++;
      }
      // pthread_mutex_unlock(&ab_mutex);

      if (abuf) {
        int datalen = conn->max_frames_per_packet;
        if (alac_decode(abuf->data, &datalen, data, len, conn) == 0) {
          abuf->ready = 1;
          abuf->length = datalen;
          abuf->timestamp = ltimestamp;
          abuf->given_timestamp = actual_timestamp;
          abuf->sequence_number = seqno;
        } else {
          debug(1, "Bad audio packet detected and discarded.");
          abuf->ready = 0;
          abuf->resend_level = 0;
          abuf->timestamp = 0;
          abuf->given_timestamp = 0;
          abuf->sequence_number = 0;
        }
      }

      // pthread_mutex_lock(&ab_mutex);
    }
    int rc = pthread_cond_signal(&conn->flowcontrol);
    if (rc)
      debug(1, "Error signalling flowcontrol.");
  }
  pthread_mutex_unlock(&conn->ab_mutex);
}

int32_t rand_in_range(int32_t exclusive_range_limit) {
  static uint32_t lcg_prev = 12345;
  // returns a pseudo random integer in the range 0 to (exclusive_range_limit-1) inclusive
  int64_t sp = lcg_prev;
  int64_t rl = exclusive_range_limit;
  lcg_prev = lcg_prev * 69069 + 3; // crappy psrg
  sp = sp * rl; // 64 bit calculation. Interesting part is above the 32 rightmost bits;
  return sp >> 32;
}

static inline void process_sample(int32_t sample, char **outp, enum sps_format_t format, int volume,
                                  int dither, rtsp_conn_info *conn) {
  int64_t hyper_sample = sample;
  int result = 0;

  if (config.loudness) {
    hyper_sample <<=
        32; // Do not apply volume as it has already been done with the Loudness DSP filter
  } else {
    int64_t hyper_volume = (int64_t)volume << 16;
    hyper_sample =
        hyper_sample * hyper_volume; // this is 64 bit bit multiplication -- we may need to
                                     // dither it down to its
                                     // target resolution
  }

  // next, do dither, if necessary
  if (dither) {

    // add a TPDF dither -- see
    // http://www.users.qwest.net/%7Evolt42/cadenzarecording/DitherExplained.pdf
    // and the discussion around https://www.hydrogenaud.io/forums/index.php?showtopic=16963&st=25

    // I think, for a 32 --> 16 bits, the range of
    // random numbers needs to be from -2^16 to 2^16, i.e. from -65536 to 65536 inclusive, not from
    // -32768 to +32767

    // See the original paper at
    // http://www.ece.rochester.edu/courses/ECE472/resources/Papers/Lipshitz_1992.pdf
    // by Lipshitz, Wannamaker and Vanderkooy, 1992.

    int64_t dither_mask = 0;
    switch (format) {
    case SPS_FORMAT_S32:
      dither_mask = (int64_t)1 << (64 + 1 - 32);
      break;
    case SPS_FORMAT_S24:
    case SPS_FORMAT_S24_3LE:
    case SPS_FORMAT_S24_3BE:
      dither_mask = (int64_t)1 << (64 + 1 - 24);
      break;
    case SPS_FORMAT_S16:
      dither_mask = (int64_t)1 << (64 + 1 - 16);
      break;
    case SPS_FORMAT_S8:
    case SPS_FORMAT_U8:
      dither_mask = (int64_t)1 << (64 + 1 - 8);
      break;
    case SPS_FORMAT_UNKNOWN:
      die("Unexpected SPS_FORMAT_UNKNOWN while calculating dither mask.");
    }
    dither_mask -= 1;
    // int64_t r = r64i();
    int64_t r = ranarray64i(); // use an array of precalculated pseudorandom numbers rather than
                               // calculating them on the fly. Should be easier on low-powered
                               // processors

    int64_t tpdf = (r & dither_mask) - (conn->previous_random_number & dither_mask);
    conn->previous_random_number = r;
    // add dither, allowing for clipping
    if (tpdf >= 0) {
      if (INT64_MAX - tpdf >= hyper_sample)
        hyper_sample += tpdf;
      else
        hyper_sample = INT64_MAX;
    } else {
      if (INT64_MIN - tpdf <= hyper_sample)
        hyper_sample += tpdf;
      else
        hyper_sample = INT64_MIN;
    }
    // dither is complete here
  }

  // move the result to the desired position in the int64_t
  char *op = *outp;
  uint8_t byt;
  switch (format) {
  case SPS_FORMAT_S32:
    hyper_sample >>= (64 - 32);
    *(int32_t *)op = hyper_sample;
    result = 4;
    break;
  case SPS_FORMAT_S24_3LE:
    hyper_sample >>= (64 - 24);
    byt = (uint8_t)hyper_sample;
    *op++ = byt;
    byt = (uint8_t)(hyper_sample >> 8);
    *op++ = byt;
    byt = (uint8_t)(hyper_sample >> 16);
    *op++ = byt;
    result = 3;
    break;
  case SPS_FORMAT_S24_3BE:
    hyper_sample >>= (64 - 24);
    byt = (uint8_t)(hyper_sample >> 16);
    *op++ = byt;
    byt = (uint8_t)(hyper_sample >> 8);
    *op++ = byt;
    byt = (uint8_t)hyper_sample;
    *op++ = byt;
    result = 3;
    break;
  case SPS_FORMAT_S24:
    hyper_sample >>= (64 - 24);
    *(int32_t *)op = hyper_sample;
    result = 4;
    break;
  case SPS_FORMAT_S16:
    hyper_sample >>= (64 - 16);
    *(int16_t *)op = (int16_t)hyper_sample;
    result = 2;
    break;
  case SPS_FORMAT_S8:
    hyper_sample >>= (int8_t)(64 - 8);
    *op = hyper_sample;
    result = 1;
    break;
  case SPS_FORMAT_U8:
    hyper_sample >>= (uint8_t)(64 - 8);
    hyper_sample += 128;
    *op = hyper_sample;
    result = 1;
    break;
  case SPS_FORMAT_UNKNOWN:
    die("Unexpected SPS_FORMAT_UNKNOWN while outputting samples");
  }

  *outp += result;
}

// get the next frame, when available. return 0 if underrun/stream reset.
static abuf_t *buffer_get_frame(rtsp_conn_info *conn) {
  // int16_t buf_fill;
  uint64_t local_time_now;
  // struct timespec tn;
  abuf_t *curframe = 0;
  int notified_buffer_empty = 0; // diagnostic only

  pthread_mutex_lock(&conn->ab_mutex);
  int wait;
  long dac_delay = 0; // long because alsa returns a long
  do {
    // get the time
    local_time_now = get_absolute_time_in_fp(); // type okay

    // if config.timeout (default 120) seconds have elapsed since the last audio packet was
    // received, then we should stop.
    // config.timeout of zero means don't check..., but iTunes may be confused by a long gap
    // followed by a resumption...

    if ((conn->time_of_last_audio_packet != 0) && (conn->stop == 0) &&
        (config.dont_check_timeout == 0)) {
      uint64_t ct = config.timeout; // go from int to 64-bit int
      //      if (conn->packet_count>500) { //for testing -- about 4 seconds of play first
      if ((local_time_now > conn->time_of_last_audio_packet) &&
          (local_time_now - conn->time_of_last_audio_packet >= ct << 32)) {
        debug(1, "As Yeats almost said, \"Too long a silence / can make a stone of the heart\" "
                 "from RTSP conversation %d.",
              conn->connection_number);
        conn->stop = 1;
        pthread_kill(conn->thread, SIGUSR1);
      }
    }
    int rco = get_requested_connection_state_to_output();

    if (conn->connection_state_to_output != rco) {
      conn->connection_state_to_output = rco;
      // change happening
      if (conn->connection_state_to_output == 0) { // going off
        pthread_mutex_lock(&conn->flush_mutex);
        conn->flush_requested = 1;
        pthread_mutex_unlock(&conn->flush_mutex);
      }
    }

    pthread_mutex_lock(&conn->flush_mutex);
    if (conn->flush_requested == 1) {
      if (config.output->flush)
        config.output->flush();
      ab_resync(conn);
      conn->first_packet_timestamp = 0;
      conn->first_packet_time_to_play = 0;
      conn->time_since_play_started = 0;
      conn->flush_requested = 0;
    }
    pthread_mutex_unlock(&conn->flush_mutex);

    uint32_t flush_limit = 0;
    if (conn->ab_synced) {
      do {
        curframe = conn->audio_buffer + BUFIDX(conn->ab_read);
        if ((conn->ab_read != conn->ab_write) &&
            (curframe->ready)) { // it could be synced and empty, under
                                 // exceptional circumstances, with the
                                 // frame unused, thus apparently ready

          if (curframe->sequence_number != conn->ab_read) {
            // some kind of sync problem has occurred.
            if (BUFIDX(curframe->sequence_number) == BUFIDX(conn->ab_read)) {
              // it looks like some kind of aliasing has happened
              if (seq_order(conn->ab_read, curframe->sequence_number, conn->ab_read)) {
                conn->ab_read = curframe->sequence_number;
                debug(1, "Aliasing of buffer index -- reset.");
              }
            } else {
              debug(1, "Inconsistent sequence numbers detected");
            }
          }

          if ((conn->flush_rtp_timestamp != 0) &&
              (curframe->timestamp <= conn->flush_rtp_timestamp)) {
            debug(1, "Dropping flushed packet seqno %u, timestamp %lld", curframe->sequence_number,
                  curframe->timestamp);
            curframe->ready = 0;
            curframe->resend_level = 0;
            flush_limit++;
            conn->ab_read = SUCCESSOR(conn->ab_read);
          }
          if (curframe->timestamp > conn->flush_rtp_timestamp)
            conn->flush_rtp_timestamp = 0;
        }
      } while ((conn->flush_rtp_timestamp != 0) && (flush_limit <= 8820) && (curframe->ready == 0));

      if (flush_limit == 8820) {
        debug(1, "Flush hit the 8820 frame limit!");
        flush_limit = 0;
      }

      curframe = conn->audio_buffer + BUFIDX(conn->ab_read);

      if (curframe->ready) {
        notified_buffer_empty = 0; // at least one buffer now -- diagnostic only.
        if (conn->ab_buffering) {  // if we are getting packets but not yet forwarding them to the
                                   // player
          int have_sent_prefiller_silence =
              1; // set true when we have sent some silent frames to the
                 // DAC
          int64_t reference_timestamp;
          uint64_t reference_timestamp_time, remote_reference_timestamp_time;
          get_reference_timestamp_stuff(&reference_timestamp, &reference_timestamp_time,
                                        &remote_reference_timestamp_time, conn);
          reference_timestamp *= conn->output_sample_ratio;
          if (conn->first_packet_timestamp == 0) { // if this is the very first packet
                                                   // debug(1,"First frame seen, time %u, with %d
            // frames...",curframe->timestamp,seq_diff(ab_read, ab_write));

            if (reference_timestamp) { // if we have a reference time
              // debug(1,"First frame seen with timestamp...");
              conn->first_packet_timestamp =
                  curframe->timestamp; // we will keep buffering until we are
                                       // supposed to start playing this
              have_sent_prefiller_silence = 0;

// debug(1, "First packet timestamp is %" PRId64 ".", conn->first_packet_timestamp);

// say we have started playing here
#ifdef CONFIG_METADATA
              debug(2, "pffr");
              send_ssnc_metadata(
                  'pffr', NULL, 0,
                  0); // "first frame received", but don't wait if the queue is locked
#endif
              // Here, calculate when we should start playing. We need to know when to allow the
              // packets to be sent to the player.
              // We will send packets of silence from now until that time and then we will send the
              // first packet, which will be followed by the subsequent packets.

              // we will get a fix every second or so, which will be stored as a pair consisting of
              // the time when the packet with a particular timestamp should be played, neglecting
              // latencies, etc.

              // It probably won't  be the timestamp of our first packet, however, so we might have
              // to do some calculations.

              // To calculate when the first packet will be played, we figure out the exact time the
              // packet should be played according to its timestamp and the reference time.
              // We then need to add the desired latency, typically 88200 frames.

              // Then we need to offset this by the backend latency offset. For example, if we knew
              // that the audio back end has a latency of 100 ms, we would
              // ask for the first packet to be emitted 100 ms earlier than it should, i.e. -4410
              // frames, so that when it got through the audio back end,
              // if would be in sync. To do this, we would give it a latency offset of -100 ms, i.e.
              // -4410 frames.

              // debug(1, "Output sample ratio is %d", conn->output_sample_ratio);

              int64_t delta = (conn->first_packet_timestamp - reference_timestamp) +
                              conn->latency * conn->output_sample_ratio +
                              (int64_t)(config.audio_backend_latency_offset * config.output_rate);

              if (delta >= 0) {
                int64_t delta_fp_sec =
                    (delta << 32) / config.output_rate; // int64_t which is positive
                conn->first_packet_time_to_play = reference_timestamp_time + delta_fp_sec;
              } else {
                int64_t abs_delta = -delta;
                int64_t delta_fp_sec =
                    (abs_delta << 32) / config.output_rate; // int64_t which is positive
                conn->first_packet_time_to_play = reference_timestamp_time - delta_fp_sec;
              }

              if (local_time_now >= conn->first_packet_time_to_play) {
                debug(
                    1,
                    "First packet is late! It should have played before now. Flushing 0.5 seconds");
                player_flush(conn->first_packet_timestamp + 5 * 4410 * conn->output_sample_ratio,
                             conn);
              }
            }
          }

          if (conn->first_packet_time_to_play != 0) {
            // recalculate conn->first_packet_time_to_play -- the latency might change
            int64_t delta = (conn->first_packet_timestamp - reference_timestamp) +
                            conn->latency * conn->output_sample_ratio +
                            (int64_t)(config.audio_backend_latency_offset * config.output_rate);

            if (delta >= 0) {
              int64_t delta_fp_sec =
                  (delta << 32) / config.output_rate; // int64_t which is positive
              conn->first_packet_time_to_play = reference_timestamp_time + delta_fp_sec;
            } else {
              int64_t abs_delta = -delta;
              int64_t delta_fp_sec =
                  (abs_delta << 32) / config.output_rate; // int64_t which is positive
              conn->first_packet_time_to_play = reference_timestamp_time - delta_fp_sec;
            }

            // now, the size of the initial silence must be affected by the lead-in time.
            // it must be somewhat less than the lead-in time so that dynamic adjustments can be
            // made
            // to compensate for delays due to paging, etc.
            // The suggestion is that it should be at least 100 ms less than the lead-in time.

            int64_t max_dac_delay = config.output_rate / 10; // so the lead-in time must be greater
                                                             // than this, say 0.2 sec, to allow for
                                                             // dynamic adjustment
            int64_t filler_size = max_dac_delay; // 0.1 second -- the maximum we'll add to the DAC

            if (local_time_now >= conn->first_packet_time_to_play) {
              // debug(1,"Gone past starting time");
              have_sent_prefiller_silence = 1;
              conn->ab_buffering = 0;

              // we've gone past the time...
              // debug(1,"Run past the exact start time by %llu frames, with time now of %llx, fpttp
              // of %llx and dac_delay of %d and %d packets;
              // flush.",(((tn-conn->first_packet_time_to_play)*config.output_rate)>>32)+dac_delay,tn,conn->first_packet_time_to_play,dac_delay,seq_diff(ab_read,
              // ab_write));

              /*
                            if (config.output->flush)
                              config.output->flush();
                            ab_resync(conn);
                            conn->first_packet_timestamp = 0;
                            conn->first_packet_time_to_play = 0;
                            conn->time_since_play_started = 0;
              */
            } else {
              // do some calculations
              int64_t lead_time = conn->first_packet_time_to_play - local_time_now;
              int64_t lead_in_time =
                  (int64_t)(config.audio_backend_silent_lead_in_time * (int64_t)0x100000000);
              // debug(1,"Lead time is %llx at fpttp
              // %llx.",lead_time,conn->first_packet_time_to_play);
              // an audio_backend_silent_lead_in_time of less than zero means start filling ASAP
              if ((lead_in_time < 0) || (lead_time <= lead_in_time)) {
                // debug(1,"Checking");
                if (config.output->delay) {
                  // conn->first_packet_time_to_play is definitely later than local_time_now
                  if (have_sent_prefiller_silence != 0) {
                    int resp = config.output->delay(&dac_delay);

                    if (resp != 0) {
                      debug(1, "Error %d getting dac_delay in buffer_get_frame.", resp);
                      dac_delay = 0;
                    }
                  } else {
                    dac_delay = 0;
                  }
                  int64_t gross_frame_gap =
                      ((conn->first_packet_time_to_play - local_time_now) * config.output_rate) >>
                      32;
                  int64_t exact_frame_gap = gross_frame_gap - dac_delay;
                  if (exact_frame_gap < 0) {
                    // we've gone past the time...
                    // debug(1,"Run past time.");
                    // debug(1,"Run a bit past the exact start time by %lld frames, with time now of
                    // %llx, fpttp of %llx and dac_delay of %d and %d packets;
                    // flush.",-exact_frame_gap,tn,conn->first_packet_time_to_play,dac_delay,seq_diff(ab_read,
                    // ab_write));
                    if (config.output->flush)
                      config.output->flush();
                    ab_resync(conn);
                    conn->first_packet_timestamp = 0;
                    conn->first_packet_time_to_play = 0;
                  } else {
                    int64_t fs = filler_size;
                    if (fs > (max_dac_delay - dac_delay))
                      fs = max_dac_delay - dac_delay;
                    if (fs < 0) {
                      debug(2,
                            "frame size (fs) < 0 with max_dac_delay of %lld and dac_delay of %ld",
                            max_dac_delay, dac_delay);
                      fs = 0;
                    }
                    if ((exact_frame_gap <= fs) ||
                        (exact_frame_gap <= conn->max_frames_per_packet * 2)) {
                      fs = exact_frame_gap;
                      // debug(1,"Exact frame gap is %llu; play %d frames of silence. Dac_delay is
                      // %d,
                      // with %d packets, ab_read is %04x, ab_write is
                      // %04x.",exact_frame_gap,fs,dac_delay,seq_diff(ab_read,
                      // ab_write),ab_read,ab_write);
                      conn->ab_buffering = 0;
                    }
                    signed short *silence;
                    // if (fs==0)
                    //  debug(2,"Zero length silence buffer needed with gross_frame_gap of %lld and
                    //  dac_delay of %lld.",gross_frame_gap,dac_delay);
                    // the fs (number of frames of silence to play) can be zero in the DAC doesn't
                    // start
                    // ouotputting frames for a while -- it could get loaded up but not start
                    // responding
                    // for many milliseconds.
                    if (fs > 0) {
                      silence = malloc(conn->output_bytes_per_frame * fs);
                      if (silence == NULL)
                        debug(1, "Failed to allocate %d byte silence buffer.", fs);
                      else {
                        memset(silence, 0, conn->output_bytes_per_frame * fs);
                        // debug(1,"Frames to start: %llu, DAC delay %d, buffer: %d
                        // packets.",exact_frame_gap,dac_delay,seq_diff(conn->ab_read,
                        // conn->ab_write, conn->ab_read));
                        config.output->play(silence, fs);
                        free(silence);
                      }
                    }
                    have_sent_prefiller_silence =
                        1; // even if we haven't sent silence because it's zero frames long...
                  }
                } else {
                  // no delay function on back end -- just send the prefiller silence
                  // debug(1,"Back end has no delay function.");
                  // send the appropriate prefiller here...

                  signed short *silence;
                  if (lead_time != 0) {
                    int64_t frame_gap = (lead_time * config.output_rate) >> 32;
                    // debug(1,"%d frames needed.",frame_gap);
                    while (frame_gap > 0) {
                      size_t fs = config.output_rate / 10;
                      if (fs > frame_gap)
                        fs = frame_gap;

                      silence = malloc(conn->output_bytes_per_frame * fs);
                      if (silence == NULL)
                        debug(1, "Failed to allocate %d frame silence buffer.", fs);
                      else {
                        // debug(1, "Outputting %d frames of silence.", fs);
                        memset(silence, 0, conn->output_bytes_per_frame * fs);
                        config.output->play(silence, fs);
                        free(silence);
                      }
                      frame_gap -= fs;
                    }
                  }
                  have_sent_prefiller_silence = 1;
                  conn->ab_buffering = 0;
                }
              }
            }
          }
          if (conn->ab_buffering == 0) {
            // note the time of the playing of the first frame
            uint64_t reference_timestamp_time; // don't need this...
            get_reference_timestamp_stuff(&conn->play_segment_reference_frame,
                                          &reference_timestamp_time,
                                          &conn->play_segment_reference_frame_remote_time, conn);
            conn->play_segment_reference_frame *= conn->output_sample_ratio;
#ifdef CONFIG_METADATA
            debug(2, "prsm");
            send_ssnc_metadata('prsm', NULL, 0,
                               0); // "resume", but don't wait if the queue is locked
#endif
          }
        }
      }
    }

    // Here, we work out whether to release a packet or wait
    // We release a buffer when the time is right.

    // To work out when the time is right, we need to take account of (1) the actual time the packet
    // should be released,
    // (2) the latency requested, (3) the audio backend latency offset and (4) the desired length of
    // the audio backend's buffer

    // The time is right if the current time is later or the same as
    // The packet time + (latency + latency offset - backend_buffer_length).
    // Note: the last three items are expressed in frames and must be converted to time.

    int do_wait = 0; // don't wait unless we can really prove we must
    if ((conn->ab_synced) && (curframe) && (curframe->ready) && (curframe->timestamp)) {
      do_wait =
          1; // if the current frame exists and is ready, then wait unless it's time to let it go...
      int64_t reference_timestamp;
      uint64_t reference_timestamp_time, remote_reference_timestamp_time;
      get_reference_timestamp_stuff(&reference_timestamp, &reference_timestamp_time,
                                    &remote_reference_timestamp_time, conn); // all types okay
      reference_timestamp *= conn->output_sample_ratio;
      if (reference_timestamp) {                        // if we have a reference time
        int64_t packet_timestamp = curframe->timestamp; // types okay
        int64_t delta = packet_timestamp - reference_timestamp;
        int64_t offset =
            conn->latency * conn->output_sample_ratio +
            (int64_t)(config.audio_backend_latency_offset * config.output_rate) -
            config.audio_backend_buffer_desired_length *
                config.output_rate; // all arguments are int32_t, so expression promotion okay
        int64_t net_offset = delta + offset;              // okay
        uint64_t time_to_play = reference_timestamp_time; // type okay
        if (net_offset >= 0) {
          uint64_t net_offset_fp_sec =
              (net_offset << 32) / config.output_rate; // int64_t which is positive
          time_to_play += net_offset_fp_sec;           // using the latency requested...
          // debug(2,"Net Offset: %lld, adjusted: %lld.",net_offset,net_offset_fp_sec);
        } else {
          int64_t abs_net_offset = -net_offset;
          uint64_t net_offset_fp_sec =
              (abs_net_offset << 32) / config.output_rate; // int64_t which is positive
          time_to_play -= net_offset_fp_sec;
          // debug(2,"Net Offset: %lld, adjusted: -%lld.",net_offset,net_offset_fp_sec);
        }

        if (local_time_now >= time_to_play) {
          do_wait = 0;
        }
      }
    }
    if (do_wait == 0)
      if ((conn->ab_synced != 0) && (conn->ab_read == conn->ab_write)) { // the buffer is empty!
        if (notified_buffer_empty == 0) {
          debug(3, "Buffers exhausted.");
          notified_buffer_empty = 1;
        }
        do_wait = 1;
      }
    wait = (conn->ab_buffering || (do_wait != 0) || (!conn->ab_synced)) &&
           (!conn->player_thread_please_stop);

    if (wait) {
      uint64_t time_to_wait_for_wakeup_fp =
          ((uint64_t)1 << 32) / conn->input_rate; // this is time period of one frame
      time_to_wait_for_wakeup_fp *= 4 * 352;      // four full 352-frame packets
      time_to_wait_for_wakeup_fp /= 3;            // four thirds of a packet time

#ifdef COMPILE_FOR_LINUX_AND_FREEBSD_AND_CYGWIN_AND_OPENBSD
      uint64_t time_of_wakeup_fp = local_time_now + time_to_wait_for_wakeup_fp;
      uint64_t sec = time_of_wakeup_fp >> 32;
      uint64_t nsec = ((time_of_wakeup_fp & 0xffffffff) * 1000000000) >> 32;

      struct timespec time_of_wakeup;
      time_of_wakeup.tv_sec = sec;
      time_of_wakeup.tv_nsec = nsec;
      pthread_cond_timedwait(&conn->flowcontrol, &conn->ab_mutex, &time_of_wakeup);
// int rc = pthread_cond_timedwait(&flowcontrol,&ab_mutex,&time_of_wakeup);
// if (rc!=0)
//  debug(1,"pthread_cond_timedwait returned error code %d.",rc);
#endif
#ifdef COMPILE_FOR_OSX
      uint64_t sec = time_to_wait_for_wakeup_fp >> 32;
      uint64_t nsec = ((time_to_wait_for_wakeup_fp & 0xffffffff) * 1000000000) >> 32;
      struct timespec time_to_wait;
      time_to_wait.tv_sec = sec;
      time_to_wait.tv_nsec = nsec;
      pthread_cond_timedwait_relative_np(&conn->flowcontrol, &conn->ab_mutex, &time_to_wait);
#endif
    }
  } while (wait);

  if (conn->player_thread_please_stop) {
    pthread_mutex_unlock(&conn->ab_mutex);
    return 0;
  }

  // seq_t read = conn->ab_read;

  // check if t+8, t+16, t+32, t+64, t+128, ... (buffer_start_fill / 2)
  // packets have arrived... last-chance resend

<<<<<<< HEAD
  if (!conn->ab_buffering) {
    // check once, after a short period of has elapsed, assuming 352 frames per packet
    i = ((125 * 44100) / 352) / 1000; // approx 125 ms
    if (i < seq_diff(conn->ab_read, conn->ab_write, conn->ab_read)) {
      seq_t next = seq_sum(conn->ab_read, i);
      abuf = conn->audio_buffer + BUFIDX(next);
      if (!abuf->ready) {
        if (config.disable_resend_requests == 0) {
          rtp_request_resend(next, 1, conn);
          // debug(1,"Resend request for packet %u.",next);
          conn->resend_requests++;
        }
      }
    }
  }

=======
>>>>>>> 49d5486d
  if (!curframe->ready) {
    // debug(1, "Supplying a silent frame for frame %u", read);
    conn->missing_packets++;
    curframe->timestamp = 0; // indicate a silent frame should be substituted
  }
  curframe->ready = 0;
  curframe->resend_level = 0;
  conn->ab_read = SUCCESSOR(conn->ab_read);
  pthread_mutex_unlock(&conn->ab_mutex);
  return curframe;
}

static inline short shortmean(short a, short b) {
  long al = (long)a;
  long bl = (long)b;
  long longmean = (al + bl) / 2;
  short r = (short)longmean;
  if (r != longmean)
    debug(1, "Error calculating average of two shorts");
  return r;
}

static inline int32_t mean_32(int32_t a, int32_t b) {
  int64_t al = a;
  int64_t bl = b;
  int64_t mean = (al + bl) / 2;
  int32_t r = (int32_t)mean;
  if (r != mean)
    debug(1, "Error calculating average of two int32_ts");
  return r;
}

// this takes an array of signed 32-bit integers and (a) removes or inserts a frame as specified in
// stuff,
// (b) multiplies each sample by the fixedvolume (a 16-bit quantity)
// (c) dithers the result to the output size 32/24/16/8 bits
// (d) outputs the result in the approprate format
// formats accepted so far include U8, S8, S16, S24, S24_3LE, S24_3BE and S32

// stuff: 1 means add 1; 0 means do nothing; -1 means remove 1
static int stuff_buffer_basic_32(int32_t *inptr, int length, enum sps_format_t l_output_format,
                                 char *outptr, int stuff, int dither, rtsp_conn_info *conn) {
  int tstuff = stuff;
  char *l_outptr = outptr;
  if ((stuff > 1) || (stuff < -1) || (length < 100)) {
    // debug(1, "Stuff argument to stuff_buffer must be from -1 to +1 and length >100.");
    tstuff = 0; // if any of these conditions hold, don't stuff anything/
  }

  int i;
  int stuffsamp = length;
  if (tstuff)
    //      stuffsamp = rand() % (length - 1);
    stuffsamp =
        (rand() % (length - 2)) + 1; // ensure there's always a sample before and after the item

  pthread_mutex_lock(&conn->vol_mutex);
  for (i = 0; i < stuffsamp; i++) { // the whole frame, if no stuffing
    process_sample(*inptr++, &l_outptr, l_output_format, conn->fix_volume, dither, conn);
    process_sample(*inptr++, &l_outptr, l_output_format, conn->fix_volume, dither, conn);
  };
  if (tstuff) {
    if (tstuff == 1) {
      // debug(3, "+++++++++");
      // interpolate one sample
      process_sample(mean_32(inptr[-2], inptr[0]), &l_outptr, l_output_format, conn->fix_volume,
                     dither, conn);
      process_sample(mean_32(inptr[-1], inptr[1]), &l_outptr, l_output_format, conn->fix_volume,
                     dither, conn);
    } else if (stuff == -1) {
      // debug(3, "---------");
      inptr++;
      inptr++;
    }

    // if you're removing, i.e. stuff < 0, copy that much less over. If you're adding, do all the
    // rest.
    int remainder = length;
    if (tstuff < 0)
      remainder = remainder + tstuff; // don't run over the correct end of the output buffer

    for (i = stuffsamp; i < remainder; i++) {
      process_sample(*inptr++, &l_outptr, l_output_format, conn->fix_volume, dither, conn);
      process_sample(*inptr++, &l_outptr, l_output_format, conn->fix_volume, dither, conn);
    }
  }
  pthread_mutex_unlock(&conn->vol_mutex);
  conn->amountStuffed = tstuff;
  return length + tstuff;
}

#ifdef HAVE_LIBSOXR
// this takes an array of signed 32-bit integers and
// (a) uses libsoxr to
// resample the array to have one more or one less frame, as specified in
// stuff,
// (b) multiplies each sample by the fixedvolume (a 16-bit quantity)
// (c) dithers the result to the output size 32/24/16/8 bits
// (d) outputs the result in the approprate format
// formats accepted so far include U8, S8, S16, S24, S24_3LE, S24_3BE and S32

static int stuff_buffer_soxr_32(int32_t *inptr, int32_t *scratchBuffer, int length,
                                enum sps_format_t l_output_format, char *outptr, int stuff,
                                int dither, rtsp_conn_info *conn) {
  if (scratchBuffer == NULL) {
    die("soxr scratchBuffer not initialised.");
  }
  int tstuff = stuff;
  if ((stuff > 1) || (stuff < -1) || (length < 100)) {
    // debug(1, "Stuff argument to stuff_buffer must be from -1 to +1 and length >100.");
    tstuff = 0; // if any of these conditions hold, don't stuff anything/
  }

  if (tstuff) {
    // debug(1,"Stuff %d.",stuff);
    soxr_io_spec_t io_spec;
    io_spec.itype = SOXR_INT32_I;
    io_spec.otype = SOXR_INT32_I;
    io_spec.scale = 1.0; // this seems to crash if not = 1.0
    io_spec.e = NULL;
    io_spec.flags = 0;

    size_t odone;

    soxr_error_t error = soxr_oneshot(length, length + tstuff, 2, /* Rates and # of chans. */
                                      inptr, length, NULL,        /* Input. */
                                      scratchBuffer, length + tstuff, &odone, /* Output. */
                                      &io_spec,    /* Input, output and transfer spec. */
                                      NULL, NULL); /* Default configuration.*/

    if (error)
      die("soxr error: %s\n", "error: %s\n", soxr_strerror(error));

    if (odone > length + 1)
      die("odone = %d!\n", odone);

    int i;
    int32_t *ip, *op;
    ip = inptr;
    op = scratchBuffer;

    const int gpm = 5;
    // keep the first (dpm) samples, to mitigate the Gibbs phenomenon
    for (i = 0; i < gpm; i++) {
      *op++ = *ip++;
      *op++ = *ip++;
    }

    // keep the last (dpm) samples, to mitigate the Gibbs phenomenon
    op = scratchBuffer + (length + tstuff - gpm) * sizeof(int32_t);
    ip = inptr + (length - gpm) * sizeof(int32_t);
    for (i = 0; i < gpm; i++) {
      *op++ = *ip++;
      *op++ = *ip++;
    }

    // now, do the volume, dither and formatting processing
    ip = scratchBuffer;
    char *l_outptr = outptr;
    for (i = 0; i < length + tstuff; i++) {
      process_sample(*ip++, &l_outptr, l_output_format, conn->fix_volume, dither, conn);
      process_sample(*ip++, &l_outptr, l_output_format, conn->fix_volume, dither, conn);
    };

  } else { // the whole frame, if no stuffing

    // now, do the volume, dither and formatting processing
    int32_t *ip = inptr;
    char *l_outptr = outptr;
    int i;

    for (i = 0; i < length; i++) {
      process_sample(*ip++, &l_outptr, l_output_format, conn->fix_volume, dither, conn);
      process_sample(*ip++, &l_outptr, l_output_format, conn->fix_volume, dither, conn);
    };
  }
  conn->amountStuffed = tstuff;
  return length + tstuff;
}
#endif

typedef struct stats { // statistics for running averages
  int64_t sync_error, correction, drift;
} stats_t;

static void *player_thread_func(void *arg) {

  rtsp_conn_info *conn = (rtsp_conn_info *)arg;

  conn->please_stop = 0;
  conn->packet_count = 0;
  conn->previous_random_number = 0;
  conn->input_bytes_per_frame = 4;
  conn->player_thread_please_stop = 0;
  conn->decoder_in_use = 0;
  conn->ab_buffering = 1;
  conn->ab_synced = 0;
  conn->first_packet_timestamp = 0;
  conn->flush_requested = 0;
  conn->fix_volume = 0x10000;

  if (conn->latency == 0) {
    debug(3, "No latency has (yet) been specified. Setting 88,200 (2 seconds) frames "
             "as a default.");
    conn->latency = 88200;
  }

  int rc = pthread_mutex_init(&conn->ab_mutex, NULL);
  if (rc)
    debug(1, "Error initialising ab_mutex.");
  rc = pthread_mutex_init(&conn->flush_mutex, NULL);
  if (rc)
    debug(1, "Error initialising flush_mutex.");
  rc = pthread_mutex_init(&conn->vol_mutex, NULL);
  if (rc)
    debug(1, "Error initialising vol_mutex.");
// set the flowcontrol condition variable to wait on a monotonic clock
#ifdef COMPILE_FOR_LINUX_AND_FREEBSD_AND_CYGWIN_AND_OPENBSD
  pthread_condattr_t attr;
  pthread_condattr_init(&attr);
  pthread_condattr_setclock(&attr, CLOCK_MONOTONIC); // can't do this in OS X, and don't need it.
  rc = pthread_cond_init(&conn->flowcontrol, &attr);
#endif
#ifdef COMPILE_FOR_OSX
  rc = pthread_cond_init(&conn->flowcontrol, NULL);
#endif
  if (rc)
    debug(1, "Error initialising flowcontrol condition variable.");
  config.output->start(config.output_rate, config.output_format);

  init_decoder((int32_t *)&conn->stream.fmtp,
               conn); // this sets up incoming rate, bit depth, channels
  // must be after decoder init
  init_buffer(conn);

  if (conn->stream.encrypted) {
#ifdef HAVE_LIBMBEDTLS
    memset(&conn->dctx, 0, sizeof(mbedtls_aes_context));
    mbedtls_aes_setkey_dec(&conn->dctx, conn->stream.aeskey, 128);
#endif

#ifdef HAVE_LIBPOLARSSL
    memset(&conn->dctx, 0, sizeof(aes_context));
    aes_setkey_dec(&conn->dctx, conn->stream.aeskey, 128);
#endif

#ifdef HAVE_LIBSSL
    AES_set_decrypt_key(conn->stream.aeskey, 128, &conn->aes);
#endif
  }

  conn->timestamp_epoch = 0; // indicate that the next timestamp will be the first one.
  conn->maximum_timestamp_interval =
      conn->input_rate * 60; // actually there shouldn't be more than about 13
                             // seconds of a gap between successive rtptimes, at
                             // worst

  conn->output_sample_ratio = config.output_rate / conn->input_rate;

  //  debug(1, "Output sample ratio is %d.", conn->output_sample_ratio);

  conn->max_frame_size_change =
      1 * conn->output_sample_ratio; // we add or subtract one frame at the nominal
                                     // rate, multiply it by the frame ratio.
                                     // but, on some occasions, more than one frame could be added

  switch (config.output_format) {
  case SPS_FORMAT_S24_3LE:
  case SPS_FORMAT_S24_3BE:
    conn->output_bytes_per_frame = 6;
    break;
  case SPS_FORMAT_S24:
    conn->output_bytes_per_frame = 8;
    break;
  case SPS_FORMAT_S32:
    conn->output_bytes_per_frame = 8;
    break;
  default:
    conn->output_bytes_per_frame = 4;
  }

  debug(3, "Output frame bytes is %d.", conn->output_bytes_per_frame);

  // create and start the timing, control and audio receiver threads
  pthread_t rtp_audio_thread, rtp_control_thread, rtp_timing_thread;
  pthread_create(&rtp_audio_thread, NULL, &rtp_audio_receiver, (void *)conn);
  pthread_create(&rtp_control_thread, NULL, &rtp_control_receiver, (void *)conn);
  pthread_create(&rtp_timing_thread, NULL, &rtp_timing_receiver, (void *)conn);

  conn->session_corrections = 0;
  conn->play_segment_reference_frame = 0; // zero signals that we are not in a play segment

  // check that there are enough buffers to accommodate the desired latency and the latency offset

  int maximum_latency =
      conn->latency + (int)(config.audio_backend_latency_offset * config.output_rate);
  if ((maximum_latency + (352 - 1)) / 352 + 10 > BUFFER_FRAMES)
    die("Not enough buffers available for a total latency of %d frames. A maximum of %d 352-frame "
        "packets may be accommodated.",
        maximum_latency, BUFFER_FRAMES);
  conn->connection_state_to_output = get_requested_connection_state_to_output();
// this is about half a minute
//#define trend_interval 3758
#define trend_interval 1003

  stats_t statistics[trend_interval];
  int number_of_statistics, oldest_statistic, newest_statistic;
  int at_least_one_frame_seen = 0;
  int64_t tsum_of_sync_errors, tsum_of_corrections, tsum_of_insertions_and_deletions,
      tsum_of_drifts;
  int64_t previous_sync_error, previous_correction;
  int64_t minimum_dac_queue_size = INT64_MAX;
  int32_t minimum_buffer_occupancy = INT32_MAX;
  int32_t maximum_buffer_occupancy = INT32_MIN;

  time_t playstart = time(NULL);

  conn->buffer_occupancy = 0;

  int play_samples = 0;
  int64_t current_delay;
  int play_number = 0;
  conn->play_number_after_flush = 0;
  //  int last_timestamp = 0; // for debugging only
  conn->time_of_last_audio_packet = 0;
  // conn->shutdown_requested = 0;
  number_of_statistics = oldest_statistic = newest_statistic = 0;
  tsum_of_sync_errors = tsum_of_corrections = tsum_of_insertions_and_deletions = tsum_of_drifts = 0;

  const int print_interval = trend_interval; // don't ask...
  // I think it's useful to keep this prime to prevent it from falling into a pattern with some
  // other process.

  static char rnstate[256];
  initstate(time(NULL), rnstate, 256);

  signed short *inbuf, *tbuf, *silence;

  int32_t *sbuf;

  char *outbuf;

  int inbuflength;

  int output_bit_depth = 16; // default;

  switch (config.output_format) {
  case SPS_FORMAT_S8:
  case SPS_FORMAT_U8:
    output_bit_depth = 8;
    break;
  case SPS_FORMAT_S16:
    output_bit_depth = 16;
    break;
  case SPS_FORMAT_S24:
  case SPS_FORMAT_S24_3LE:
  case SPS_FORMAT_S24_3BE:
    output_bit_depth = 24;
    break;
  case SPS_FORMAT_S32:
    output_bit_depth = 32;
    break;
  case SPS_FORMAT_UNKNOWN:
    die("Unknown format choosing output bit depth");
  }

  debug(3, "Output bit depth is %d.", output_bit_depth);

  if (conn->input_bit_depth > output_bit_depth) {
    debug(1, "Dithering will be enabled because the input bit depth is greater than the output bit "
             "depth");
  }
  if (conn->fix_volume != 0x10000) {
    debug(1, "Dithering will be enabled because the output volume is being altered in software");
  }

  // we need an intermediate "transition" buffer

  // if ((input_rate!=config.output_rate) || (input_bit_depth!=output_bit_depth)) {
  // debug(1,"Define tbuf of length
  // %d.",output_bytes_per_frame*(max_frames_per_packet*output_sample_ratio+max_frame_size_change));
  tbuf = malloc(sizeof(int32_t) * 2 * (conn->max_frames_per_packet * conn->output_sample_ratio +
                                       conn->max_frame_size_change));
  if (tbuf == NULL)
    die("Failed to allocate memory for the transition buffer.");
  sbuf = 0;
  // initialise this, because soxr stuffing might be chosen later
  // if (config.packet_stuffing == ST_soxr) { // needed for stuffing
  sbuf = malloc(sizeof(int32_t) * 2 * (conn->max_frames_per_packet * conn->output_sample_ratio +
                                       conn->max_frame_size_change));
  if (sbuf == NULL)
    debug(1, "Failed to allocate memory for the sbuf buffer.");
  // }
  // We might need an output buffer and a buffer of silence.
  // The size of these dependents on the number of frames, the size of each frame and the maximum
  // size change
  outbuf = malloc(
      conn->output_bytes_per_frame *
      (conn->max_frames_per_packet * conn->output_sample_ratio + conn->max_frame_size_change));
  if (outbuf == NULL)
    die("Failed to allocate memory for an output buffer.");
  silence = malloc(conn->output_bytes_per_frame * conn->max_frames_per_packet *
                   conn->output_sample_ratio);
  if (silence == NULL)
    die("Failed to allocate memory for a silence buffer.");
  memset(silence, 0,
         conn->output_bytes_per_frame * conn->max_frames_per_packet * conn->output_sample_ratio);
  conn->first_packet_timestamp = 0;
  conn->missing_packets = conn->late_packets = conn->too_late_packets = conn->resend_requests = 0;
  conn->flush_rtp_timestamp =
      0; // it seems this number has a special significance -- it seems to be used
         // as a null operand, so we'll use it like that too
  int sync_error_out_of_bounds =
      0; // number of times in a row that there's been a serious sync error

// stop looking elsewhere for DACP stuff
#ifdef HAVE_DACP_CLIENT
  set_dacp_server_information(conn); // this will start scanning when a port is registered by the
                                     // code initiated by the mdns_dacp_monitor
#else
  // this is only used for compatability, if dacp stuff isn't enabled.
  // start an mdns/zeroconf thread to look for DACP messages containing our DACP_ID and getting the
  // port number
  conn->dapo_private_storage = mdns_dacp_monitor(conn->dacp_id);
#endif

  conn->framesProcessedInThisEpoch = 0;
  conn->framesGeneratedInThisEpoch = 0;
  conn->correctionsRequestedInThisEpoch = 0;

  if (config.statistics_requested) {
    if ((config.output->delay)) {
      if (config.no_sync == 0) {
        inform("sync error in milliseconds, "
               "net correction in ppm, "
               "corrections in ppm, "
               "total packets, "
               "missing packets, "
               "late packets, "
               "too late packets, "
               "resend requests, "
               "min DAC queue size, "
               "min buffer occupancy, "
               "max buffer occupancy");
      } else {
        inform("sync error in milliseconds, "
               "total packets, "
               "missing packets, "
               "late packets, "
               "too late packets, "
               "resend requests, "
               "min DAC queue size, "
               "min buffer occupancy, "
               "max buffer occupancy");
      }
    } else {
      inform("sync error in milliseconds, "
             "total packets, "
             "missing packets, "
             "late packets, "
             "too late packets, "
             "resend requests, "
             "min buffer occupancy, "
             "max buffer occupancy");
    }
  }

  // set the default volume to whaterver it was before, as stored in the config airplay_volume
  debug(3, "Set initial volume to %f.", config.airplay_volume);

  player_volume(config.airplay_volume, conn);
  int64_t frames_to_drop = 0;
  // debug(1, "Play begin");
  while (!conn->player_thread_please_stop) {
    abuf_t *inframe = buffer_get_frame(conn);
    if (inframe) {
      inbuf = inframe->data;
      inbuflength = inframe->length;
      if (inbuf) {
        play_number++;
        //        if (play_number % 100 == 0)
        //          debug(3, "Play frame %d.", play_number);
        conn->play_number_after_flush++;
        if (inframe->timestamp == 0) {
          debug(1, "Player has a supplied silent frame, (possibly frame %u).",
                SUCCESSOR(conn->last_seqno_read));
          conn->last_seqno_read = (SUCCESSOR(conn->last_seqno_read) &
                                   0xffff); // manage the packet out of sequence minder
          config.output->play(silence, conn->max_frames_per_packet * conn->output_sample_ratio);
        } else if (conn->play_number_after_flush < 10) {
          /*
          int64_t difference = 0;
          if (last_timestamp)
            difference = inframe->timestamp - last_timestamp;
          last_timestamp = inframe->timestamp;
          debug(1, "Play number %d, monotonic timestamp %llx, difference
          %lld.",conn->play_number_after_flush,inframe->timestamp,difference);
          */
          config.output->play(silence, conn->max_frames_per_packet * conn->output_sample_ratio);
        } else if (frames_to_drop) {
          if (frames_to_drop > 3 * config.output_rate)
            warn("Very large number of frames to drop: %" PRId64 ".", frames_to_drop);
          debug(3, "%" PRId64 " frames to drop.", frames_to_drop);
          frames_to_drop -= inframe->length;
          if (frames_to_drop < 0)
            frames_to_drop = 0;
        } else {
          int enable_dither = 0;
          if ((conn->fix_volume != 0x10000) || (conn->input_bit_depth > output_bit_depth) ||
              (config.playback_mode == ST_mono))
            enable_dither = 1;

          // here, let's transform the frame of data, if necessary

          switch (conn->input_bit_depth) {
          case 16: {
            int i, j;
            int16_t ls, rs;
            int32_t ll = 0, rl = 0;
            int16_t *inps = inbuf;
            // int16_t *outps = tbuf;
            int32_t *outpl = (int32_t *)tbuf;
            for (i = 0; i < inbuflength; i++) {
              ls = *inps++;
              rs = *inps++;

              // here, do the mode stuff -- mono / reverse stereo / leftonly / rightonly
              // also, raise the 16-bit samples to 32 bits.

              switch (config.playback_mode) {
              case ST_mono: {
                int32_t both = ls + rs;
                both = both << (16 - 1); // keep all 17 bits of the sum of the 16bit left and right
                                         // -- the 17th bit will influence dithering later
                ll = both;
                rl = both;
              } break;
              case ST_reverse_stereo: {
                ll = rs;
                rl = ls;
                ll = ll << 16;
                rl = rl << 16;
              } break;
              case ST_left_only:
                rl = ls;
                ll = ls;
                ll = ll << 16;
                rl = rl << 16;
                break;
              case ST_right_only:
                ll = rs;
                rl = rs;
                ll = ll << 16;
                rl = rl << 16;
                break;
              case ST_stereo:
                ll = ls;
                rl = rs;
                ll = ll << 16;
                rl = rl << 16;
                break; // nothing extra to do
              }

              // here, replicate the samples if you're upsampling

              for (j = 0; j < conn->output_sample_ratio; j++) {
                *outpl++ = ll;
                *outpl++ = rl;
              }
            }

          } break;
          default:
            die("Shairport Sync only supports 16 bit input");
          }

          inbuflength *= conn->output_sample_ratio;

          // We have a frame of data. We need to see if we want to add or remove a frame from it to
          // keep in sync.
          // So we calculate the timing error for the first frame in the DAC.
          // If it's ahead of time, we add one audio frame to this frame to delay a subsequent frame
          // If it's late, we remove an audio frame from this frame to bring a subsequent frame
          // forward in time

          at_least_one_frame_seen = 1;

          // now, go back as far as the total latency less, say, 100 ms, and check the presence of
          // frames from then onwards

          int64_t reference_timestamp;
          uint64_t reference_timestamp_time, remote_reference_timestamp_time;
          get_reference_timestamp_stuff(&reference_timestamp, &reference_timestamp_time,
                                        &remote_reference_timestamp_time, conn); // types okay
          reference_timestamp *= conn->output_sample_ratio;
          int64_t rt, nt;
          rt = reference_timestamp; // uint32_t to int64_t
          nt = inframe->timestamp;  // uint32_t to int64_t

          uint64_t local_time_now = get_absolute_time_in_fp(); // types okay
          // struct timespec tn;
          // clock_gettime(CLOCK_MONOTONIC,&tn);
          // uint64_t
          // local_time_now=((uint64_t)tn.tv_sec<<32)+((uint64_t)tn.tv_nsec<<32)/1000000000;

          int64_t td = 0;
          int64_t td_in_frames = 0;
          if (local_time_now >= reference_timestamp_time) {
            // debug(1,"td is %lld.",td);
            td = local_time_now - reference_timestamp_time; // this is the positive value.
                                                            // Conversion is positive uint64_t to
                                                            // int64_t, thus okay
            td_in_frames = (td * config.output_rate) >> 32;
          } else {
            td = reference_timestamp_time - local_time_now; // this is the absolute value, which
                                                            // should be negated. Conversion is
                                                            // positive uint64_t to int64_t, thus
                                                            // okay.
            td_in_frames = (td * config.output_rate) >>
                           32; // use the absolute td value for the present. Types okay
            td_in_frames = -td_in_frames;
            td = -td; // should be okay, as the range of values should be very small w.r.t 64 bits
          }

          // This is the timing error for the next audio frame in the DAC, if applicable
          int64_t sync_error = 0;

          int amount_to_stuff = 0;

          // check sequencing
          if (conn->last_seqno_read == -1)
            conn->last_seqno_read =
                inframe->sequence_number; // int32_t from seq_t, i.e. uint16_t, so okay.
          else {
            conn->last_seqno_read =
                SUCCESSOR(conn->last_seqno_read); // int32_t from seq_t, i.e. uint16_t, so okay.
            if (inframe->sequence_number !=
                conn->last_seqno_read) { // seq_t, ei.e. uint16_t and int32_t, so okay
              debug(1, "Player: packets out of sequence: expected: %u, got: %u, with ab_read: %u "
                       "and ab_write: %u.",
                    conn->last_seqno_read, inframe->sequence_number, conn->ab_read, conn->ab_write);
              conn->last_seqno_read = inframe->sequence_number; // reset warning...
            }
          }

          conn->buffer_occupancy =
              seq_diff(conn->ab_read, conn->ab_write, conn->ab_read); // int32_t from int32

          if (conn->buffer_occupancy < minimum_buffer_occupancy)
            minimum_buffer_occupancy = conn->buffer_occupancy;

          if (conn->buffer_occupancy > maximum_buffer_occupancy)
            maximum_buffer_occupancy = conn->buffer_occupancy;

          // here, we want to check (a) if we are meant to do synchronisation,
          // (b) if we have a delay procedure, (c) if we can get the delay.

          // If any of these are false, we don't do any synchronisation stuff

          int resp = -1; // use this as a flag -- if negative, we can't rely on a real known delay
          current_delay = -1; // use this as a failure flag

          if (config.output->delay) {
            long l_delay;
            resp = config.output->delay(&l_delay);
            current_delay = l_delay;
            if (resp == 0) { // no error
              if (current_delay < 0) {
                debug(1, "Underrun of %lld frames reported, but ignored.", current_delay);
                current_delay =
                    0; // could get a negative value if there was underrun, but ignore it.
              }
              if (current_delay < minimum_dac_queue_size) {
                minimum_dac_queue_size = current_delay; // update for display later
              }
            } else {
              debug(2, "Delay error %d when checking running latency.", resp);
            }
          }

          if (resp >= 0) {

            // this is the actual delay, including the latency we actually want, which will
            // fluctuate a good bit about a potentially rising or falling trend.
            int64_t delay = td_in_frames + rt - (nt - current_delay); // all int64_t

            // This is the timing error for the next audio frame in the DAC.

            // if positive, it means that the packet will be late -- the delay is longer than
            // requested
            // if negative, the packet will be early -- the delay is less than expected.

            sync_error =
                delay - (conn->latency * conn->output_sample_ratio +
                         (int64_t)(config.audio_backend_latency_offset *
                                   config.output_rate)); // int64_t from int64_t - int32_t, so okay

            // not too sure if abs() is implemented for int64_t, so we'll do it manually
            int64_t abs_sync_error = sync_error;
            if (abs_sync_error < 0)
              abs_sync_error = -abs_sync_error;

            if ((config.no_sync == 0) && (inframe->timestamp != 0) &&
                (!conn->player_thread_please_stop) && (config.resyncthreshold > 0.0) &&
                (abs_sync_error > config.resyncthreshold * config.output_rate)) {
              if (abs_sync_error > 3 * config.output_rate) {
                warn("Very large sync error: %" PRId64 " frames, with delay: %" PRId64
                     ", td_in_frames: %" PRId64 ", rt: %" PRId64 ", nt: %" PRId64
                     ", current_delay: %" PRId64 ", seqno: %u, given timestamp: %" PRIu32 ".",
<<<<<<< HEAD
                     sync_error, delay, td_in_frames, rt, nt, current_delay, inframe->sequence_number, inframe->given_timestamp);
=======
                     sync_error, delay, td_in_frames, rt, nt, current_delay,
                     inframe->sequence_number, inframe->given_timestamp);
>>>>>>> 49d5486d
              }
              sync_error_out_of_bounds++;
            } else {
              sync_error_out_of_bounds = 0;
            }

            if (sync_error_out_of_bounds > 3) {
              // debug(1, "New lost sync with source for %d consecutive packets -- flushing and "
              //          "resyncing. Error: %lld.",
              //        sync_error_out_of_bounds, sync_error);
              sync_error_out_of_bounds = 0;

              int filler_length = config.resyncthreshold * config.output_rate; // number of samples
              if ((sync_error > 0) && (sync_error > filler_length)) {
                // debug(1, "Large positive sync error: %lld.", sync_error);
                frames_to_drop = sync_error / conn->output_sample_ratio;
              } else if ((sync_error < 0) && ((-sync_error) > filler_length)) {
                // debug(1, "Large negative sync error: %lld. Inserting silence.", sync_error);
                int silence_length = -sync_error;
                if (silence_length > (filler_length * 5))
                  silence_length = filler_length * 5;

                char *long_silence = malloc(conn->output_bytes_per_frame * silence_length);
                if (long_silence == NULL)
                  die("Failed to allocate memory for a long_silence buffer of %d frames.",
                      silence_length);
                memset(long_silence, 0, conn->output_bytes_per_frame * silence_length);
                config.output->play((short *)long_silence, silence_length);
                free(long_silence);
              }
            } else {

              // before we finally commit to this frame, check its sequencing and timing

              // require a certain error before bothering to fix it...
              if (sync_error > config.tolerance * config.output_rate) { // int64_t > int, okay
                amount_to_stuff = -1;
              }
              if (sync_error < -config.tolerance * config.output_rate) {
                amount_to_stuff = 1;
              }

              // only allow stuffing if there is enough time to do it -- check DAC buffer...
              if (current_delay < DAC_BUFFER_QUEUE_MINIMUM_LENGTH) {
                // debug(2,"DAC buffer too short(at %lld frames) to allow stuffing.",current_delay);
                amount_to_stuff = 0;
              }

              // try to keep the corrections definitely below 1 in 1000 audio frames

              // calculate the time elapsed since the play session started.

              if (amount_to_stuff) {
                if ((local_time_now) && (conn->first_packet_time_to_play) &&
                    (local_time_now >= conn->first_packet_time_to_play)) {

                  int64_t tp = (local_time_now - conn->first_packet_time_to_play) >>
                               32; // seconds int64_t from uint64_t which is always positive, so ok

                  if (tp < 5)
                    amount_to_stuff = 0; // wait at least five seconds
                  /*
                  else if (tp < 30) {
                    if ((random() % 1000) >
                        352) // keep it to about 1:1000 for the first thirty seconds
                      amount_to_stuff = 0;
                  }
                  */
                }
              }

              if (config.no_sync != 0)
                amount_to_stuff = 0; // no stuffing if it's been disabled

              // Apply DSP here
              if (config.loudness
#ifdef CONFIG_CONVOLUTION
                  || config.convolution
#endif
                  ) {
                int32_t *tbuf32 = (int32_t *)tbuf;
                float fbuf_l[inbuflength];
                float fbuf_r[inbuflength];

                // Deinterleave, and convert to float
                int i;
                for (i = 0; i < inbuflength; ++i) {
                  fbuf_l[i] = tbuf32[2 * i];
                  fbuf_r[i] = tbuf32[2 * i + 1];
                }

#ifdef CONFIG_CONVOLUTION
                // Apply convolution
                if (config.convolution) {
                  convolver_process_l(fbuf_l, inbuflength);
                  convolver_process_r(fbuf_r, inbuflength);

                  float gain = pow(10.0, config.convolution_gain / 20.0);
                  for (i = 0; i < inbuflength; ++i) {
                    fbuf_l[i] *= gain;
                    fbuf_r[i] *= gain;
                  }
                }
#endif

                if (config.loudness) {
                  // Apply volume and loudness
                  // Volume must be applied here because the loudness filter will increase the
                  // signal level and it would saturate the int32_t otherwise
                  float gain = conn->fix_volume / 65536.0f;
                  // float gain_db = 20 * log10(gain);
                  // debug(1, "Applying soft volume dB: %f k: %f", gain_db, gain);

                  for (i = 0; i < inbuflength; ++i) {
                    fbuf_l[i] = loudness_process(&loudness_l, fbuf_l[i] * gain);
                    fbuf_r[i] = loudness_process(&loudness_r, fbuf_r[i] * gain);
                  }
                }

                // Interleave and convert back to int32_t
                for (i = 0; i < inbuflength; ++i) {
                  tbuf32[2 * i] = fbuf_l[i];
                  tbuf32[2 * i + 1] = fbuf_r[i];
                }
              }

              switch (config.packet_stuffing) {
              case ST_basic:
                //                if (amount_to_stuff) debug(1,"Basic stuff...");
                play_samples =
                    stuff_buffer_basic_32((int32_t *)tbuf, inbuflength, config.output_format,
                                          outbuf, amount_to_stuff, enable_dither, conn);
                break;
              case ST_soxr:
#ifdef HAVE_LIBSOXR
                //                if (amount_to_stuff) debug(1,"Soxr stuff...");
                play_samples = stuff_buffer_soxr_32((int32_t *)tbuf, (int32_t *)sbuf, inbuflength,
                                                    config.output_format, outbuf, amount_to_stuff,
                                                    enable_dither, conn);
#endif
                break;
              }

              /*
              {
                int co;
                int is_silent=1;
                short *p = outbuf;
                for (co=0;co<play_samples;co++) {
                  if (*p!=0)
                    is_silent=0;
                  p++;
                }
                if (is_silent)
                  debug(1,"Silence!");
              }
              */

              if (outbuf == NULL)
                debug(1, "NULL outbuf to play -- skipping it.");
              else {
                if (play_samples == 0)
                  debug(1, "play_samples==0 skipping it (1).");
                else
                  config.output->play((short *)outbuf, play_samples); // remove the (short*)!
              }

              // check for loss of sync
              // timestamp of zero means an inserted silent frame in place of a missing frame
              /*
              if ((config.no_sync == 0) && (inframe->timestamp != 0) &&
                  (!conn->player_thread_please_stop) && (config.resyncthreshold > 0.0) &&
                  (abs_sync_error > config.resyncthreshold * config.output_rate)) {
                sync_error_out_of_bounds++;
                // debug(1,"Sync error out of bounds: Error: %lld; previous error: %lld; DAC: %lld;
                // timestamp: %llx, time now
                //
              %llx",sync_error,previous_sync_error,current_delay,inframe->timestamp,local_time_now);
                if (sync_error_out_of_bounds > 3) {
                  debug(1, "Lost sync with source for %d consecutive packets -- flushing and "
                           "resyncing. Error: %lld.",
                        sync_error_out_of_bounds, sync_error);
                  sync_error_out_of_bounds = 0;
                  player_flush(nt, conn);
                }
              } else {
                sync_error_out_of_bounds = 0;
              }
              */
            }
          } else {
            // if there is no delay procedure, or it's not working or not allowed, there can be no
            // synchronising
            play_samples = stuff_buffer_basic_32((int32_t *)tbuf, inbuflength, config.output_format,
                                                 outbuf, 0, enable_dither, conn);
            if (outbuf == NULL)
              debug(1, "NULL outbuf to play -- skipping it.");
            else
              config.output->play((short *)outbuf, play_samples); // remove the (short*)!
          }

          // mark the frame as finished
          inframe->timestamp = 0;
          inframe->sequence_number = 0;

          // debug(1,"Sync error %lld frames. Amount to stuff %d." ,sync_error,amount_to_stuff);

          // new stats calculation. We want a running average of sync error, drift, adjustment,
          // number of additions+subtractions

          // this is a misleading hack -- the statistics should include some data on the number of
          // valid samples and the number of times sync wasn't checked due to non availability of a
          // delay figure.
          // for the present, stats are only updated when sync has been checked
          if (sync_error != -1) {
            if (number_of_statistics == trend_interval) {
              // here we remove the oldest statistical data and take it from the summaries as well
              tsum_of_sync_errors -= statistics[oldest_statistic].sync_error;
              tsum_of_drifts -= statistics[oldest_statistic].drift;
              if (statistics[oldest_statistic].correction > 0)
                tsum_of_insertions_and_deletions -= statistics[oldest_statistic].correction;
              else
                tsum_of_insertions_and_deletions += statistics[oldest_statistic].correction;
              tsum_of_corrections -= statistics[oldest_statistic].correction;
              oldest_statistic = (oldest_statistic + 1) % trend_interval;
              number_of_statistics--;
            }

            statistics[newest_statistic].sync_error = sync_error;
            statistics[newest_statistic].correction = conn->amountStuffed;

            if (number_of_statistics == 0)
              statistics[newest_statistic].drift = 0;
            else
              statistics[newest_statistic].drift =
                  sync_error - previous_sync_error - previous_correction;

            previous_sync_error = sync_error;
            previous_correction = conn->amountStuffed;

            tsum_of_sync_errors += sync_error;
            tsum_of_drifts += statistics[newest_statistic].drift;
            if (conn->amountStuffed > 0) {
              tsum_of_insertions_and_deletions += conn->amountStuffed;
            } else {
              tsum_of_insertions_and_deletions -= conn->amountStuffed;
            }
            tsum_of_corrections += conn->amountStuffed;
            conn->session_corrections += conn->amountStuffed;

            newest_statistic = (newest_statistic + 1) % trend_interval;
            number_of_statistics++;
          }
        }
        if (play_number % print_interval == 0) {
          // we can now calculate running averages for sync error (frames), corrections (ppm),
          // insertions plus deletions (ppm), drift (ppm)
          double moving_average_sync_error = (1.0 * tsum_of_sync_errors) / number_of_statistics;
          double moving_average_correction = (1.0 * tsum_of_corrections) / number_of_statistics;
          double moving_average_insertions_plus_deletions =
              (1.0 * tsum_of_insertions_and_deletions) / number_of_statistics;
          // double moving_average_drift = (1.0 * tsum_of_drifts) / number_of_statistics;
          // if ((play_number/print_interval)%20==0)
          if (config.statistics_requested) {
            if (at_least_one_frame_seen) {
              if ((config.output->delay)) {
                if (config.no_sync == 0) {
                  inform(
                      " %*.1f," /* Sync error in milliseconds */
                      "%*.1f,"  /* net correction in ppm */
                      "%*.1f,"  /* corrections in ppm */
                      "%*d,"    /* total packets */
                      "%*llu,"  /* missing packets */
                      "%*llu,"  /* late packets */
                      "%*llu,"  /* too late packets */
                      "%*llu,"  /* resend requests */
                      "%*lli,"  /* min DAC queue size */
                      "%*d,"    /* min buffer occupancy */
                      "%*d",    /* max buffer occupancy */
                      9, /* should be 10, but there's an explicit space at the start to ensure
                            alignment */
                      1000 * moving_average_sync_error / config.output_rate,
                      10, moving_average_correction * 1000000 / (352 * conn->output_sample_ratio),
                      10, moving_average_insertions_plus_deletions * 1000000 /
                              (352 * conn->output_sample_ratio),
                      12, play_number, 7, conn->missing_packets, 7, conn->late_packets, 7,
                      conn->too_late_packets, 7, conn->resend_requests, 7, minimum_dac_queue_size,
                      5, minimum_buffer_occupancy, 5, maximum_buffer_occupancy);
                } else {
                  inform(" %*.1f," /* Sync error in milliseconds */
                         "%*d,"    /* total packets */
                         "%*llu,"  /* missing packets */
                         "%*llu,"  /* late packets */
                         "%*llu,"  /* too late packets */
                         "%*llu,"  /* resend requests */
                         "%*lli,"  /* min DAC queue size */
                         "%*d,"    /* min buffer occupancy */
                         "%*d",    /* max buffer occupancy */
                         9, /* should be 10, but there's an explicit space at the start to ensure
                               alignment */
                         1000 * moving_average_sync_error / config.output_rate,
                         12, play_number, 7, conn->missing_packets, 7, conn->late_packets, 7,
                         conn->too_late_packets, 7, conn->resend_requests, 7,
                         minimum_dac_queue_size, 5, minimum_buffer_occupancy, 5,
                         maximum_buffer_occupancy);
                }
              } else {
                inform(" %*.1f," /* Sync error in milliseconds */
                       "%*d,"    /* total packets */
                       "%*llu,"  /* missing packets */
                       "%*llu,"  /* late packets */
                       "%*llu,"  /* too late packets */
                       "%*llu,"  /* resend requests */
                       "%*d,"    /* min buffer occupancy */
                       "%*d",    /* max buffer occupancy */
                       9, /* should be 10, but there's an explicit space at the start to ensure
                             alignment */
                       1000 * moving_average_sync_error / config.output_rate,
                       12, play_number, 7, conn->missing_packets, 7, conn->late_packets, 7,
                       conn->too_late_packets, 7, conn->resend_requests, 5,
                       minimum_buffer_occupancy, 5, maximum_buffer_occupancy);
              }
            } else {
              inform("No frames received in the last sampling interval.");
            }
          }
          minimum_dac_queue_size = INT64_MAX;   // hack reset
          maximum_buffer_occupancy = INT32_MIN; // can't be less than this
          minimum_buffer_occupancy = INT32_MAX; // can't be more than this
          at_least_one_frame_seen = 0;
        }
      }
    }
  }

  if (config.statistics_requested) {
    int rawSeconds = (int)difftime(time(NULL), playstart);
    int elapsedHours = rawSeconds / 3600;
    int elapsedMin = (rawSeconds / 60) % 60;
    int elapsedSec = rawSeconds % 60;
    inform("Playback Stopped. Total playing time %02d:%02d:%02d.", elapsedHours, elapsedMin,
           elapsedSec);
  }

#ifndef HAVE_DACP_CLIENT
  // stop watching for DACP port number stuff
  // this is only used for compatability, if dacp stuff isn't enabled.
  mdns_dacp_dont_monitor(conn->dapo_private_storage);
#endif

  if (config.output->stop)
    config.output->stop();

  debug(2, "Shut down audio, control and timing threads");
  conn->please_stop = 1;
  pthread_kill(rtp_audio_thread, SIGUSR1);
  pthread_kill(rtp_control_thread, SIGUSR1);
  pthread_kill(rtp_timing_thread, SIGUSR1);
  pthread_join(rtp_timing_thread, NULL);
  debug(2, "timing thread joined");
  pthread_join(rtp_audio_thread, NULL);
  debug(2, "audio thread joined");
  pthread_join(rtp_control_thread, NULL);
  debug(2, "control thread joined");
  clear_reference_timestamp(conn);
  conn->rtp_running = 0;

  // usleep(100000); // allow this time to (?) allow the alsa subsystem to finish cleaning up after
  // itself. 50 ms seems too short

  free_audio_buffers(conn);
  terminate_decoders(conn);
  // remove flow control and mutexes
  rc = pthread_cond_destroy(&conn->flowcontrol);
  if (rc)
    debug(1, "Error destroying flowcontrol condition variable.");
  rc = pthread_mutex_destroy(&conn->flush_mutex);
  if (rc)
    debug(1, "Error destroying flush_mutex variable.");
  rc = pthread_mutex_destroy(&conn->ab_mutex);
  if (rc)
    debug(1, "Error destroying ab_mutex variable.");
  rc = pthread_mutex_destroy(&conn->vol_mutex);
  if (rc)
    debug(1, "Error destroying vol_mutex variable.");

  debug(2, "Player thread exit on RTSP conversation thread %d.", conn->connection_number);
  if (conn->dacp_id) {
    free(conn->dacp_id);
    conn->dacp_id = NULL;
  }
  if (outbuf)
    free(outbuf);
  if (silence)
    free(silence);
  if (tbuf)
    free(tbuf);
  if (sbuf)
    free(sbuf);
  return 0;
}

// takes the volume as specified by the airplay protocol
void player_volume_without_notification(double airplay_volume, rtsp_conn_info *conn) {

  // The volume ranges -144.0 (mute) or -30 -- 0. See
  // http://git.zx2c4.com/Airtunes2/about/#setting-volume
  // By examination, the -30 -- 0 range is linear on the slider; i.e. the slider is calibrated in 30
  // equal increments. Since the human ear's response is roughly logarithmic, we imagine these to
  // be power dB, i.e. from -30dB to 0dB.

  // We may have a hardware mixer, and if so, we will give it priority.
  // If a desired volume range is given, then we will try to accommodate it from
  // the top of the hardware mixer's range downwards.

  // If no desired volume range is given, we will use the native resolution of the hardware mixer,
  // if any,
  // or failing that, the software mixer. The software mixer has a range of from -96.3 dB up to 0
  // dB,
  // corresponding to a multiplier of 1 to 65535.

  // Otherwise, we will accommodate the desired volume range in the combination of the software and
  // hardware mixer
  // Intuitively (!), it seems best to give the hardware mixer as big a role as possible, so
  // we will use its full range and then accommodate the rest of the attenuation in software.
  // A problem is that we don't know whether the lowest hardware volume actually mutes the output
  // so we must assume that it does, and for this reason, the volume control goes at the "bottom" of
  // the adjustment range

  // The dB range of a value from 1 to 65536 is about 96.3 dB (log10 of 65536 is 4.8164).
  // Since the levels correspond with amplitude, they correspond to voltage, hence voltage dB,
  // or 20 times the log of the ratio. Then multiplied by 100 for convenience.
  // Thus, we ask our vol2attn function for an appropriate dB between -96.3 and 0 dB and translate
  // it back to a number.

  int32_t hw_min_db, hw_max_db, hw_range_db, min_db,
      max_db; // hw_range_db is a flag; if 0 means no mixer

  if (config.output->parameters) {
    audio_parameters audio_information;
    // have a hardware mixer
    config.output->parameters(&audio_information);
    hw_max_db = audio_information.maximum_volume_dB;
    hw_min_db = audio_information.minimum_volume_dB;
    hw_range_db = hw_max_db - hw_min_db;
  } else {
    // don't have a hardware mixer
    hw_max_db = hw_min_db = hw_range_db = 0;
  }

  int32_t sw_min_db = -9630;
  int32_t sw_max_db = 0;
  int32_t sw_range_db = sw_max_db - sw_min_db;
  int32_t desired_range_db = 0; // this is also used as a flag; if 0 means no desired range

  if (config.volume_range_db)
    desired_range_db = (int32_t)trunc(config.volume_range_db * 100);

  // This is wrong, I think -- it doesn't work properly if the volume range is composite and you
  // want to set a maximum value which should affect the hardware mixer.

  if (config.volume_max_db_set) {
    if (hw_range_db) {
      if (((config.volume_max_db * 100) < hw_max_db) &&
          ((config.volume_max_db * 100) > hw_min_db)) {
        hw_max_db = (int)config.volume_max_db * 100;
        hw_range_db = hw_max_db - hw_min_db;
      } else {
        inform("The volume_max_db setting is out of range of the hardware mixers's limits of %d dB "
               "to %d dB. It will be ignored.",
               (int)(hw_max_db / 100), (int)(hw_min_db / 100));
      }
    } else {
      if (((config.volume_max_db * 100) < sw_max_db) &&
          ((config.volume_max_db * 100) > sw_min_db)) {
        sw_max_db = (int)config.volume_max_db * 100;
        sw_range_db = sw_max_db - sw_min_db;
      } else {
        inform("The volume_max_db setting is out of range of the software attenuation's limits of "
               "0 dB to -96.3 dB. It will be ignored.");
      }
    }
  }

  if (desired_range_db) {
    // debug(1,"An attenuation range of %d is requested.",desired_range_db);
    // we have a desired volume range.
    if (hw_range_db) {
      // we have a hardware mixer
      if (hw_range_db >= desired_range_db) {
        // the hardware mixer can accommodate the desired range
        max_db = hw_max_db;
        min_db = max_db - desired_range_db;
      } else {
        // we have a hardware mixer and a desired range greater than the mixer's range.
        if ((hw_range_db + sw_range_db) < desired_range_db) {
          inform("The volume attenuation range %f is greater than can be accommodated by the "
                 "hardware and software -- set to %f.",
                 config.volume_range_db, hw_range_db + sw_range_db);
          desired_range_db = hw_range_db + sw_range_db;
        }
        min_db = hw_min_db;
        max_db = min_db + desired_range_db;
      }
    } else {
      // we have a desired volume range and no hardware mixer
      if (sw_range_db < desired_range_db) {
        inform("The volume attenuation range %f is greater than can be accommodated by the "
               "software -- set to %f.",
               config.volume_range_db, sw_range_db);
        desired_range_db = sw_range_db;
      }
      max_db = sw_max_db;
      min_db = max_db - desired_range_db;
    }
  } else {
    // we do not have a desired volume range, so use the mixer's volume range, if there is one.
    // debug(1,"No attenuation range requested.");
    if (hw_range_db) {
      min_db = hw_min_db;
      max_db = hw_max_db;
    } else {
      min_db = sw_min_db;
      max_db = sw_max_db;
    }
  }

  /*
    if (config.volume_max_db_set) {
      if ((config.volume_max_db*100<=max_db) && (config.volume_max_db*100>=min_db)) {
        debug(1,"Reducing the maximum volume from %d to %d.",max_db/100,config.volume_max_db);
        max_db = (int)(config.volume_max_db*100);
      } else {
        inform("The value of volume_max_db is invalid. It must be in the range %d to
    %d.",max_db,min_db);
      }
    }
  */
  double hardware_attenuation, software_attenuation = 0.0;
  double scaled_attenuation = hw_min_db + sw_min_db;

  // now, we can map the input to the desired output volume
  if ((airplay_volume == -144.0) && (config.ignore_volume_control == 0)) {
    // do a mute
    // needed even with hardware mute, as when sound is unmuted it might otherwise be very loud.
    hardware_attenuation = hw_min_db;
    if (config.output->mute) {
      // allow the audio material to reach the mixer, but mute the mixer
      // it the mute is removed externally, the material with be there
      software_attenuation = sw_max_db - (max_db - hw_max_db); // e.g. if the hw_max_db  is +4 and
                                                               // the max is +40, this will be -36
                                                               // (all by 100, of course)
      // debug(1,"Mute, with hardware mute and software_attenuation set to
      // %d.",software_attenuation);
      config.output->mute(1); // use real mute if it's there
    } else {
      if (config.output->volume == NULL) { // if there is also no hardware volume control
        software_attenuation = sw_min_db;  // set any software output to zero too
        // debug(1,"Mute, with no hardware mute and software_attenuation set to
        // %d.",software_attenuation);
      }
    }
  } else {
    if (config.output->mute)
      config.output->mute(0); // unmute mute if it's there
    if (config.ignore_volume_control == 1)
      scaled_attenuation = max_db;
    else if (config.volume_control_profile == VCP_standard)
      scaled_attenuation = vol2attn(airplay_volume, max_db, min_db);
    else if (config.volume_control_profile == VCP_flat)
      scaled_attenuation = flat_vol2attn(airplay_volume, max_db, min_db);
    else
      debug(1, "Unrecognised volume control profile");

    if (hw_range_db) {
      // if there is a hardware mixer
      if (scaled_attenuation <= hw_max_db) {
        // the attenuation is so low that's it's in the hardware mixer's range
        // debug(1,"Attenuation all taken care of by the hardware mixer.");
        hardware_attenuation = scaled_attenuation;
        software_attenuation = sw_max_db - (max_db - hw_max_db); // e.g. if the hw_max_db  is +4 and
                                                                 // the max is +40, this will be -36
                                                                 // (all by 100, of course)
      } else {
        // debug(1,"Attenuation taken care of by hardware and software mixer.");
        hardware_attenuation = hw_max_db; // the hardware mixer is turned up full
        software_attenuation = sw_max_db - (max_db - scaled_attenuation);
      }
    } else {
      // if there is no hardware mixer, the scaled_volume is the software volume
      // debug(1,"Attenuation all taken care of by the software mixer.");
      software_attenuation = scaled_attenuation;
    }
  }

  if ((config.output->volume) && (hw_range_db)) {
    config.output->volume(hardware_attenuation); // otherwise set the output to the lowest value
    // debug(1,"Hardware attenuation set to %f for airplay volume of
    // %f.",hardware_attenuation,airplay_volume);
  }
  double temp_fix_volume = 65536.0 * pow(10, software_attenuation / 2000);
  // debug(1,"Software attenuation set to %f, i.e %f out of 65,536, for airplay volume of
  // %f",software_attenuation,temp_fix_volume,airplay_volume);

  pthread_mutex_lock(&conn->vol_mutex);
  conn->fix_volume = temp_fix_volume;
  pthread_mutex_unlock(&conn->vol_mutex);

  if (config.loudness)
    loudness_set_volume(software_attenuation / 100);

  if (config.logOutputLevel) {
    inform("Output Level set to: %.2f dB.", scaled_attenuation / 100.0);
  }

#ifdef CONFIG_METADATA
  char *dv = malloc(128); // will be freed in the metadata thread
  if (dv) {
    memset(dv, 0, 128);
    if (config.ignore_volume_control == 1)
      snprintf(dv, 127, "%.2f,%.2f,%.2f,%.2f", airplay_volume, 0.0, 0.0, 0.0);
    else
      snprintf(dv, 127, "%.2f,%.2f,%.2f,%.2f", airplay_volume, scaled_attenuation / 100.0,
               min_db / 100.0, max_db / 100.0);
    send_ssnc_metadata('pvol', dv, strlen(dv), 1);
  }
#endif

  // here, store the volume for possible use in the future
  config.airplay_volume = airplay_volume;
}

void player_volume(double airplay_volume, rtsp_conn_info *conn) {
  command_set_volume(airplay_volume);
  player_volume_without_notification(airplay_volume, conn);
}

void player_flush(int64_t timestamp, rtsp_conn_info *conn) {
  debug(3, "Flush requested up to %u. It seems as if 0 is special.", timestamp);
  pthread_mutex_lock(&conn->flush_mutex);
  conn->flush_requested = 1;
  // if (timestamp!=0)
  conn->flush_rtp_timestamp = timestamp; // flush all packets up to (and including?) this
  pthread_mutex_unlock(&conn->flush_mutex);
  conn->play_segment_reference_frame = 0;
  conn->play_number_after_flush = 0;
#ifdef CONFIG_METADATA
  // only send a flush metadata message if the first packet has been seen -- it's a bogus message
  // otherwise
  if (conn->first_packet_timestamp) {
    debug(2, "pfls");
    send_ssnc_metadata('pfls', NULL, 0, 1);
  }
#endif
}

int player_play(rtsp_conn_info *conn) {
  // need to use conn in place of streram below. Need to put the stream as a parameter to he
  if (conn->player_thread != NULL)
    die("Trying to create a second player thread for this RTSP session");
  if (config.buffer_start_fill > BUFFER_FRAMES)
    die("specified buffer starting fill %d > buffer size %d", config.buffer_start_fill,
        BUFFER_FRAMES);
  command_start();
#ifdef CONFIG_METADATA
  debug(2, "pbeg");
  send_ssnc_metadata('pbeg', NULL, 0, 1);
#endif
  pthread_t *pt = malloc(sizeof(pthread_t));
  if (pt == NULL)
    die("Couldn't allocate space for pthread_t");
  conn->player_thread = pt;
  size_t size = (PTHREAD_STACK_MIN + 256 * 1024);
  pthread_attr_t tattr;
  pthread_attr_init(&tattr);
  int rc = pthread_attr_setstacksize(&tattr, size);
  if (rc)
    debug(1, "Error setting stack size for player_thread: %s", strerror(errno));
  pthread_create(pt, &tattr, player_thread_func, (void *)conn);
  pthread_attr_destroy(&tattr);
  return 0;
}

void player_stop(rtsp_conn_info *conn) {
  if (conn->player_thread) {
    conn->player_thread_please_stop = 1;
    pthread_cond_signal(&conn->flowcontrol); // tell it to give up
    pthread_kill(*conn->player_thread, SIGUSR1);
    pthread_join(*conn->player_thread, NULL);
#ifdef CONFIG_METADATA
    debug(2, "pend");
    send_ssnc_metadata('pend', NULL, 0, 1);
#endif
    command_stop();
    free(conn->player_thread);
    conn->player_thread = NULL;
  } else {
    debug(3, "player thread of RTSP conversation %d is already deleted.", conn->connection_number);
  }
}<|MERGE_RESOLUTION|>--- conflicted
+++ resolved
@@ -463,20 +463,12 @@
     free(conn->audio_buffer[i].data);
 }
 
-<<<<<<< HEAD
-void player_put_packet(seq_t seqno, uint32_t actual_timestamp, int64_t timestamp, uint8_t *data, int len,
-                       rtsp_conn_info *conn) {
-
-  // all timestamps are done at the output rate
-  // the "actual_timestamp" is the one that comes in the packet, and is carried over for debugging and checking only.
-=======
 void player_put_packet(seq_t seqno, uint32_t actual_timestamp, int64_t timestamp, uint8_t *data,
                        int len, rtsp_conn_info *conn) {
 
   // all timestamps are done at the output rate
   // the "actual_timestamp" is the one that comes in the packet, and is carried over for debugging
   // and checking only.
->>>>>>> 49d5486d
 
   int64_t ltimestamp = timestamp * conn->output_sample_ratio;
 
@@ -1218,25 +1210,6 @@
   // check if t+8, t+16, t+32, t+64, t+128, ... (buffer_start_fill / 2)
   // packets have arrived... last-chance resend
 
-<<<<<<< HEAD
-  if (!conn->ab_buffering) {
-    // check once, after a short period of has elapsed, assuming 352 frames per packet
-    i = ((125 * 44100) / 352) / 1000; // approx 125 ms
-    if (i < seq_diff(conn->ab_read, conn->ab_write, conn->ab_read)) {
-      seq_t next = seq_sum(conn->ab_read, i);
-      abuf = conn->audio_buffer + BUFIDX(next);
-      if (!abuf->ready) {
-        if (config.disable_resend_requests == 0) {
-          rtp_request_resend(next, 1, conn);
-          // debug(1,"Resend request for packet %u.",next);
-          conn->resend_requests++;
-        }
-      }
-    }
-  }
-
-=======
->>>>>>> 49d5486d
   if (!curframe->ready) {
     // debug(1, "Supplying a silent frame for frame %u", read);
     conn->missing_packets++;
@@ -1946,12 +1919,8 @@
                 warn("Very large sync error: %" PRId64 " frames, with delay: %" PRId64
                      ", td_in_frames: %" PRId64 ", rt: %" PRId64 ", nt: %" PRId64
                      ", current_delay: %" PRId64 ", seqno: %u, given timestamp: %" PRIu32 ".",
-<<<<<<< HEAD
-                     sync_error, delay, td_in_frames, rt, nt, current_delay, inframe->sequence_number, inframe->given_timestamp);
-=======
                      sync_error, delay, td_in_frames, rt, nt, current_delay,
                      inframe->sequence_number, inframe->given_timestamp);
->>>>>>> 49d5486d
               }
               sync_error_out_of_bounds++;
             } else {
