/*
 * Slave-clocked ALAC stream player. This file is part of Shairport.
 * Copyright (c) James Laird 2011, 2013
 * All rights reserved.
 *
 * Modifications for audio synchronisation
 * and related work, copyright (c) Mike Brady 2014 -- 2018
 * All rights reserved.
 *
 * Permission is hereby granted, free of charge, to any person
 * obtaining a copy of this software and associated documentation
 * files (the "Software"), to deal in the Software without
 * restriction, including without limitation the rights to use,
 * copy, modify, merge, publish, distribute, sublicense, and/or
 * sell copies of the Software, and to permit persons to whom the
 * Software is furnished to do so, subject to the following conditions:
 *
 * The above copyright notice and this permission notice shall be
 * included in all copies or substantial portions of the Software.
 *
 * THE SOFTWARE IS PROVIDED "AS IS", WITHOUT WARRANTY OF ANY KIND,
 * EXPRESS OR IMPLIED, INCLUDING BUT NOT LIMITED TO THE WARRANTIES
 * OF MERCHANTABILITY, FITNESS FOR A PARTICULAR PURPOSE AND
 * NONINFRINGEMENT. IN NO EVENT SHALL THE AUTHORS OR COPYRIGHT
 * HOLDERS BE LIABLE FOR ANY CLAIM, DAMAGES OR OTHER LIABILITY,
 * WHETHER IN AN ACTION OF CONTRACT, TORT OR OTHERWISE, ARISING
 * FROM, OUT OF OR IN CONNECTION WITH THE SOFTWARE OR THE USE OR
 * OTHER DEALINGS IN THE SOFTWARE.
 */

#include <assert.h>
#include <errno.h>
#include <fcntl.h>
#include <inttypes.h>
#include <limits.h>
#include <math.h>
#include <pthread.h>
#include <stdio.h>
#include <stdlib.h>
#include <string.h>
#include <sys/stat.h>
#include <sys/syslog.h>
#include <sys/types.h>
#include <unistd.h>

#include "config.h"

#ifdef CONFIG_MBEDTLS
#include <mbedtls/aes.h>
#include <mbedtls/havege.h>
#endif

#ifdef CONFIG_POLARSSL
#include <polarssl/aes.h>
#include <polarssl/havege.h>
#endif

#ifdef CONFIG_OPENSSL
#include <openssl/aes.h>
#endif

#ifdef CONFIG_SOXR
#include <soxr.h>
#endif

#ifdef CONFIG_CONVOLUTION
#include <FFTConvolver/convolver.h>
#endif

#ifdef CONFIG_METADATA_HUB
#include "metadata_hub.h"
#endif

#ifdef CONFIG_DACP_CLIENT
#include "dacp.h"
#endif

#include "common.h"
#include "player.h"
#include "rtp.h"
#include "rtsp.h"

#include "alac.h"

#ifdef CONFIG_APPLE_ALAC
#include "apple_alac.h"
#endif

#include "loudness.h"

// default buffer size
// needs to be a power of 2 because of the way BUFIDX(seqno) works
//#define BUFFER_FRAMES 512
#define MAX_PACKET 2048

// DAC buffer occupancy stuff
#define DAC_BUFFER_QUEUE_MINIMUM_LENGTH 600

// static abuf_t audio_buffer[BUFFER_FRAMES];
#define BUFIDX(seqno) ((seq_t)(seqno) % BUFFER_FRAMES)

uint32_t modulo_32_offset(uint32_t from, uint32_t to) {
  if (from <= to)
    return to - from;
  else
    return UINT32_MAX - from + to + 1;
}

uint64_t modulo_64_offset(uint64_t from, uint64_t to) {
  if (from <= to)
    return to - from;
  else
    return UINT64_MAX - from + to + 1;
}

void do_flush(uint32_t timestamp, rtsp_conn_info *conn);

static void ab_resync(rtsp_conn_info *conn) {
  int i;
  for (i = 0; i < BUFFER_FRAMES; i++) {
    conn->audio_buffer[i].ready = 0;
    conn->audio_buffer[i].resend_level = 0;
    conn->audio_buffer[i].sequence_number = 0;
  }
  conn->ab_synced = 0;
  conn->last_seqno_read = -1;
  conn->ab_buffering = 1;
}

// given starting and ending points as unsigned 32-bit integers running modulo 2^32, returns the
// position of x in the interval in *pos
// returns true if x is actually within the buffer

int position_in_modulo_uint32_t_buffer(uint32_t x, uint32_t start, uint32_t end, uint32_t *pos) {
  int response = 0; // not in the buffer
  if (start <= end) {
    if (x < start) {
      if (pos)
        *pos = UINT32_MAX - start + 1 + x;
    } else {
      if (pos)
        *pos = x - start;
      if (x < end)
        response = 1;
    }
  } else if ((x >= start) && (x <= UINT32_MAX)) {
    response = 1;
    if (pos)
      *pos = x - start;
  } else {
    if (pos)
      *pos = UINT32_MAX - start + 1 + x;
    if (x < end) {
      response = 1;
    }
  }
  return response;
}

// this is used.
static inline seq_t SUCCESSOR(seq_t x) {
  uint32_t p = x & 0xffff;
  p += 1;
  p = p & 0xffff;
  return p;
}

// used in seq_diff and seq_order

// anything with ORDINATE in it must be proctected by the ab_mutex
static inline int32_t ORDINATE(seq_t x, seq_t base) {
  int32_t p = x;    // int32_t from seq_t, i.e. uint16_t, so okay
  int32_t q = base; // int32_t from seq_t, i.e. uint16_t, so okay
  int32_t t = (p + 0x10000 - q) & 0xffff;
  // we definitely will get a positive number in t at this point, but it might be a
  // positive alias of a negative number, i.e. x might actually be "before" ab_read
  // So, if the result is greater than 32767, we will assume its an
  // alias and subtract 65536 from it
  if (t >= 32767) {
    // debug(1,"OOB: %u, ab_r: %u, ab_w: %u",x,ab_read,ab_write);
    t -= 65536;
  }
  return t;
}

// wrapped number between two seq_t.
int32_t seq_diff(seq_t a, seq_t b, seq_t base) {
  int32_t diff = ORDINATE(b, base) - ORDINATE(a, base);
  return diff;
}

// the sequence numbers will wrap pretty often.
// this returns true if the second arg is after the first
static inline int seq_order(seq_t a, seq_t b, seq_t base) {
  int32_t d = ORDINATE(b, base) - ORDINATE(a, base);
  return d > 0;
}

static inline seq_t seq_sum(seq_t a, seq_t b) {
  //  uint32_t p = a & 0xffff;
  //  uint32_t q = b & 0x0ffff;
  uint32_t r = (a + b) & 0xffff;
  return r;
}

void reset_input_flow_metrics(rtsp_conn_info *conn) {
  conn->play_number_after_flush = 0;
  conn->packet_count_since_flush = 0;
  conn->packet_stream_established = 0;
  conn->input_frame_rate_starting_point_is_valid = 0;
  conn->initial_reference_time = 0;
  conn->initial_reference_timestamp = 0;
}

static int alac_decode(short *dest, int *destlen, uint8_t *buf, int len, rtsp_conn_info *conn) {
  // parameters: where the decoded stuff goes, its length in samples,
  // the incoming packet, the length of the incoming packet in bytes
  // destlen should contain the allowed max number of samples on entry

  if (len > MAX_PACKET) {
    warn("Incoming audio packet size is too large at %d; it should not exceed %d.", len,
         MAX_PACKET);
    return -1;
  }
  unsigned char packet[MAX_PACKET];
  // unsigned char packetp[MAX_PACKET];
  assert(len <= MAX_PACKET);
  int reply = 0;                                          // everything okay
  int outsize = conn->input_bytes_per_frame * (*destlen); // the size the output should be, in bytes
  int toutsize = outsize;

  if (conn->stream.encrypted) {
    unsigned char iv[16];
    int aeslen = len & ~0xf;
    memcpy(iv, conn->stream.aesiv, sizeof(iv));
#ifdef CONFIG_MBEDTLS
    mbedtls_aes_crypt_cbc(&conn->dctx, MBEDTLS_AES_DECRYPT, aeslen, iv, buf, packet);
#endif
#ifdef CONFIG_POLARSSL
    aes_crypt_cbc(&conn->dctx, AES_DECRYPT, aeslen, iv, buf, packet);
#endif
#ifdef CONFIG_OPENSSL
    AES_cbc_encrypt(buf, packet, aeslen, &conn->aes, iv, AES_DECRYPT);
#endif
    memcpy(packet + aeslen, buf + aeslen, len - aeslen);
#ifdef CONFIG_APPLE_ALAC
    if (config.use_apple_decoder) {
      if (conn->decoder_in_use != 1 << decoder_apple_alac) {
        debug(2, "Apple ALAC Decoder used on encrypted audio.");
        conn->decoder_in_use = 1 << decoder_apple_alac;
      }
      apple_alac_decode_frame(packet, len, (unsigned char *)dest, &outsize);
      outsize = outsize * 4; // bring the size to bytes
    } else
#endif
    {
      if (conn->decoder_in_use != 1 << decoder_hammerton) {
        debug(2, "Hammerton Decoder used on encrypted audio.");
        conn->decoder_in_use = 1 << decoder_hammerton;
      }
      alac_decode_frame(conn->decoder_info, packet, (unsigned char *)dest, &outsize);
    }
  } else {
// not encrypted
#ifdef CONFIG_APPLE_ALAC
    if (config.use_apple_decoder) {
      if (conn->decoder_in_use != 1 << decoder_apple_alac) {
        debug(2, "Apple ALAC Decoder used on unencrypted audio.");
        conn->decoder_in_use = 1 << decoder_apple_alac;
      }
      apple_alac_decode_frame(buf, len, (unsigned char *)dest, &outsize);
      outsize = outsize * 4; // bring the size to bytes
    } else
#endif
    {
      if (conn->decoder_in_use != 1 << decoder_hammerton) {
        debug(2, "Hammerton Decoder used on unencrypted audio.");
        conn->decoder_in_use = 1 << decoder_hammerton;
      }
      alac_decode_frame(conn->decoder_info, buf, dest, &outsize);
    }
  }

  if (outsize > toutsize) {
    debug(2, "Output from alac_decode larger (%d bytes, not frames) than expected (%d bytes) -- "
             "truncated, but buffer overflow possible! Encrypted = %d.",
          outsize, toutsize, conn->stream.encrypted);
    reply = -1; // output packet is the wrong size
  }

  *destlen = outsize / conn->input_bytes_per_frame;
  if ((outsize % conn->input_bytes_per_frame) != 0)
    debug(1, "Number of audio frames (%d) does not correspond exactly to the number of bytes (%d) "
             "and the audio frame size (%d).",
          *destlen, outsize, conn->input_bytes_per_frame);
  return reply;
}

static int init_decoder(int32_t fmtp[12], rtsp_conn_info *conn) {

  // This is a guess, but the format of the fmtp looks identical to the format of an
  // ALACSpecificCOnfig
  // which is detailed in the file ALACMagicCookieDescription.txt in the Apple ALAC sample
  // implementation
  // Here it is:

  /*
      struct	ALACSpecificConfig (defined in ALACAudioTypes.h)
      abstract   	This struct is used to describe codec provided information about the encoded
     Apple Lossless bitstream.
                  It must accompany the encoded stream in the containing audio file and be provided
     to the decoder.

      field      	frameLength 		uint32_t	indicating the frames per packet
     when
     no
     explicit
     frames per packet setting is
                                                            present in the packet header. The
     encoder frames per packet can be explicitly set
                                                            but for maximum compatibility, the
     default encoder setting of 4096 should be used.

      field      	compatibleVersion 	uint8_t 	indicating compatible version,
                                                            value must be set to 0

      field      	bitDepth 		uint8_t 	describes the bit depth of the
     source
     PCM
     data
     (maximum
     value = 32)

      field      	pb 			uint8_t 	currently unused tuning
     parametetbugr.
                                                            value should be set to 40

      field      	mb 			uint8_t 	currently unused tuning parameter.
                                                            value should be set to 14

      field      	kb			uint8_t 	currently unused tuning parameter.
                                                            value should be set to 10

      field      	numChannels 		uint8_t 	describes the channel count (1 =
     mono,
     2
     =
     stereo,
     etc...)
                                                            when channel layout info is not provided
     in the 'magic cookie', a channel count > 2
                                                            describes a set of discreet channels
     with no specific ordering

      field      	maxRun			uint16_t 	currently unused.
                                                    value should be set to 255

      field      	maxFrameBytes 		uint32_t 	the maximum size of an Apple
     Lossless
     packet
     within
     the encoded stream.
                                                          value of 0 indicates unknown

      field      	avgBitRate 		uint32_t 	the average bit rate in bits per
     second
     of
     the
     Apple
     Lossless stream.
                                                          value of 0 indicates unknown

      field      	sampleRate 		uint32_t 	sample rate of the encoded stream
   */

  // We are going to go on that basis

  alac_file *alac;

  conn->max_frames_per_packet = fmtp[1]; // number of audio frames per packet.

  conn->input_rate = fmtp[11];
  conn->input_num_channels = fmtp[7];
  conn->input_bit_depth = fmtp[3];

  conn->input_bytes_per_frame = conn->input_num_channels * ((conn->input_bit_depth + 7) / 8);

  alac = alac_create(conn->input_bit_depth,
                     conn->input_num_channels); // no pthread cancellation point in here
  if (!alac)
    return 1;
  conn->decoder_info = alac;

  alac->setinfo_max_samples_per_frame = conn->max_frames_per_packet;
  alac->setinfo_7a = fmtp[2];
  alac->setinfo_sample_size = conn->input_bit_depth;
  alac->setinfo_rice_historymult = fmtp[4];
  alac->setinfo_rice_initialhistory = fmtp[5];
  alac->setinfo_rice_kmodifier = fmtp[6];
  alac->setinfo_7f = fmtp[7];
  alac->setinfo_80 = fmtp[8];
  alac->setinfo_82 = fmtp[9];
  alac->setinfo_86 = fmtp[10];
  alac->setinfo_8a_rate = fmtp[11];
  alac_allocate_buffers(alac); // no pthread cancellation point in here

#ifdef CONFIG_APPLE_ALAC
  apple_alac_init(fmtp); // no pthread cancellation point in here
#endif

  return 0;
}

static void terminate_decoders(rtsp_conn_info *conn) {
  alac_free(conn->decoder_info);
#ifdef CONFIG_APPLE_ALAC
  apple_alac_terminate();
#endif
}

static void init_buffer(rtsp_conn_info *conn) {
  int i;
  for (i = 0; i < BUFFER_FRAMES; i++)
    conn->audio_buffer[i].data = malloc(conn->input_bytes_per_frame * conn->max_frames_per_packet);
  ab_resync(conn);
}

static void free_audio_buffers(rtsp_conn_info *conn) {
  int i;
  for (i = 0; i < BUFFER_FRAMES; i++)
    free(conn->audio_buffer[i].data);
}

void player_put_packet(seq_t seqno, uint32_t actual_timestamp, uint8_t *data, int len,
                       rtsp_conn_info *conn) {

  // ignore a request to flush that has been made before the first packet...
  if (conn->packet_count == 0) {
    debug_mutex_lock(&conn->flush_mutex, 1000, 1);
    conn->flush_requested = 0;
    conn->flush_rtp_timestamp = 0;
    debug_mutex_unlock(&conn->flush_mutex, 3);
  }

  debug_mutex_lock(&conn->ab_mutex, 30000, 1);
  conn->packet_count++;
  conn->packet_count_since_flush++;
  conn->time_of_last_audio_packet = get_absolute_time_in_fp();
  if (conn->connection_state_to_output) { // if we are supposed to be processing these packets

    //    if (flush_rtp_timestamp != 0)
    //    	debug(1,"Flush_rtp_timestamp is %u",flush_rtp_timestamp);

    // now, if a flush_rtp_timestamp has been defined and the incoming timestamp is "before" it,
    // drop it…

    if ((conn->flush_rtp_timestamp != 0) && (actual_timestamp != conn->flush_rtp_timestamp) &&
        (modulo_32_offset(actual_timestamp, conn->flush_rtp_timestamp) <
         conn->input_rate * 10)) { // if it's less than 10 seconds
      debug(2, "Dropping flushed packet in player_put_packet, seqno %u, timestamp %" PRIu32
               ", flushing to "
               "timestamp: %" PRIu32 ".",
            seqno, actual_timestamp, conn->flush_rtp_timestamp);
      conn->initial_reference_time = 0;
      conn->initial_reference_timestamp = 0;
    } else {
      if ((conn->flush_rtp_timestamp != 0) &&
          (modulo_32_offset(conn->flush_rtp_timestamp, actual_timestamp) > conn->input_rate / 5) &&
          (modulo_32_offset(conn->flush_rtp_timestamp, actual_timestamp) < conn->input_rate)) {
        // between 0.2 and 1 second
        debug(2, "Dropping flush request in player_put_packet");
        conn->flush_rtp_timestamp = 0;
      }

      abuf_t *abuf = 0;

      if (!conn->ab_synced) {
        // if this is the first packet…
        debug(3, "syncing to seqno %u.", seqno);
        conn->ab_write = seqno;
        conn->ab_read = seqno;
        conn->ab_synced = 1;
      }

      // here, we should check for missing frames
      int resend_interval = (((250 * 44100) / 352) / 1000); // approximately 250 ms intervals
      const int number_of_resend_attempts = 8;
      int latency_based_resend_interval =
          (conn->latency) / (number_of_resend_attempts * conn->max_frames_per_packet);
      if (latency_based_resend_interval > resend_interval)
        resend_interval = latency_based_resend_interval;

      if (conn->resend_interval != resend_interval) {
        debug(2, "Resend interval for latency of %u frames is %d frames.", conn->latency,
              resend_interval);
        conn->resend_interval = resend_interval;
      }

      if (conn->ab_write ==
          seqno) { // if this is the expected packet (which could be the first packet…)
        uint64_t reception_time = get_absolute_time_in_fp();
        if (conn->input_frame_rate_starting_point_is_valid == 0) {
          if ((conn->packet_count_since_flush >= 500) && (conn->packet_count_since_flush <= 510)) {
            conn->frames_inward_measurement_start_time = reception_time;
            conn->frames_inward_frames_received_at_measurement_start_time = actual_timestamp;
            conn->input_frame_rate_starting_point_is_valid = 1; // valid now
          }
        }

        conn->frames_inward_measurement_time = reception_time;
        conn->frames_inward_frames_received_at_measurement_time = actual_timestamp;

        abuf = conn->audio_buffer + BUFIDX(seqno);
        conn->ab_write = SUCCESSOR(seqno); // move the write pointer to the next free space
      } else if (seq_order(conn->ab_write, seqno, conn->ab_read)) { // newer than expected
        // if (ORDINATE(seqno)>(BUFFER_FRAMES*7)/8)
        // debug(1,"An interval of %u frames has opened, with ab_read: %u, ab_write: %u and
        // seqno:
        // %u.",seq_diff(ab_read,seqno),ab_read,ab_write,seqno);
        int32_t gap = seq_diff(conn->ab_write, seqno, conn->ab_read);
        if (gap <= 0)
          debug(1, "Unexpected gap size: %d.", gap);
        int i;
        for (i = 0; i < gap; i++) {
          abuf = conn->audio_buffer + BUFIDX(seq_sum(conn->ab_write, i));
          abuf->ready = 0; // to be sure, to be sure
          abuf->resend_level = 0;
          // abuf->timestamp = 0;
          abuf->given_timestamp = 0;
          abuf->sequence_number = 0;
        }
        // debug(1,"N %d s %u.",seq_diff(ab_write,PREDECESSOR(seqno))+1,ab_write);
        abuf = conn->audio_buffer + BUFIDX(seqno);
        //        rtp_request_resend(ab_write, gap);
        //        resend_requests++;
        conn->ab_write = SUCCESSOR(seqno);
      } else if (seq_order(conn->ab_read, seqno, conn->ab_read)) { // late but not yet played
        conn->late_packets++;
        abuf = conn->audio_buffer + BUFIDX(seqno);
        /*
        if (abuf->ready)
                debug(1,"Late apparently duplicate packet received that is %d packets
        late.",seq_diff(seqno, conn->ab_write, conn->ab_read));
        else
                debug(1,"Late packet received that is %d packets late.",seq_diff(seqno,
        conn->ab_write, conn->ab_read));
              */
      } else { // too late.

        // debug(1,"Too late packet received that is %d packets late.",seq_diff(seqno,
        // conn->ab_write, conn->ab_read));
        conn->too_late_packets++;
      }
      // pthread_mutex_unlock(&ab_mutex);

      if (abuf) {
        int datalen = conn->max_frames_per_packet;
        if (alac_decode(abuf->data, &datalen, data, len, conn) == 0) {
          abuf->ready = 1;
          abuf->length = datalen;
          // abuf->timestamp = ltimestamp;
          abuf->given_timestamp = actual_timestamp;
          abuf->sequence_number = seqno;
        } else {
          debug(1, "Bad audio packet detected and discarded.");
          abuf->ready = 0;
          abuf->resend_level = 0;
          // abuf->timestamp = 0;
          abuf->given_timestamp = 0;
          abuf->sequence_number = 0;
        }
      }

      // pthread_mutex_lock(&ab_mutex);
      int rc = pthread_cond_signal(&conn->flowcontrol);
      if (rc)
        debug(1, "Error signalling flowcontrol.");

      // if it's at the expected time, do a look back for missing packets
      // but release the ab_mutex when doing a resend
      if (!conn->ab_buffering) {
        int j;
        for (j = 1; j <= number_of_resend_attempts; j++) {
          // check j times, after a short period of has elapsed, assuming 352 frames per packet
          // the higher the step_exponent, the less it will try. 1 means it will try very
          // hard. 2.0 seems good.
          float step_exponent = 2.0;
          int back_step = (int)(resend_interval * pow(j, step_exponent));
          int k;
          for (k = -1; k <= 1; k++) {
            if ((back_step + k) <
                seq_diff(conn->ab_read, conn->ab_write,
                         conn->ab_read)) { // if it's within the range of frames in use...
              int item_to_check = (conn->ab_write - (back_step + k)) & 0xffff;
              seq_t next = item_to_check;
              abuf_t *check_buf = conn->audio_buffer + BUFIDX(next);
              if ((!check_buf->ready) &&
                  (check_buf->resend_level <
                   j)) { // prevent multiple requests from the same level of lookback
                check_buf->resend_level = j;
                if (config.disable_resend_requests == 0) {
                  debug_mutex_unlock(&conn->ab_mutex, 3);
                  rtp_request_resend(next, 1, conn);
                  conn->resend_requests++;
                  debug_mutex_lock(&conn->ab_mutex, 20000, 1);
                }
              }
            }
          }
        }
      }
    }
  }
  debug_mutex_unlock(&conn->ab_mutex, 3);
}

int32_t rand_in_range(int32_t exclusive_range_limit) {
  static uint32_t lcg_prev = 12345;
  // returns a pseudo random integer in the range 0 to (exclusive_range_limit-1) inclusive
  int64_t sp = lcg_prev;
  int64_t rl = exclusive_range_limit;
  lcg_prev = lcg_prev * 69069 + 3; // crappy psrg
  sp = sp * rl; // 64 bit calculation. Interesting part is above the 32 rightmost bits;
  return sp >> 32;
}

static inline void process_sample(int32_t sample, char **outp, enum sps_format_t format, int volume,
                                  int dither, rtsp_conn_info *conn) {
  int64_t hyper_sample = sample;
  int result = 0;

  if (config.loudness) {
    hyper_sample <<=
        32; // Do not apply volume as it has already been done with the Loudness DSP filter
  } else {
    int64_t hyper_volume = (int64_t)volume << 16;
    hyper_sample = hyper_sample * hyper_volume; // this is 64 bit bit multiplication -- we may need
                                                // to dither it down to its target resolution
  }

  // next, do dither, if necessary
  if (dither) {

    // add a TPDF dither -- see
    // http://www.users.qwest.net/%7Evolt42/cadenzarecording/DitherExplained.pdf
    // and the discussion around https://www.hydrogenaud.io/forums/index.php?showtopic=16963&st=25

    // I think, for a 32 --> 16 bits, the range of
    // random numbers needs to be from -2^16 to 2^16, i.e. from -65536 to 65536 inclusive, not from
    // -32768 to +32767

    // See the original paper at
    // http://www.ece.rochester.edu/courses/ECE472/resources/Papers/Lipshitz_1992.pdf
    // by Lipshitz, Wannamaker and Vanderkooy, 1992.

    int64_t dither_mask = 0;
    switch (format) {
    case SPS_FORMAT_S32:
      dither_mask = (int64_t)1 << (64 + 1 - 32);
      break;
    case SPS_FORMAT_S24:
    case SPS_FORMAT_S24_3LE:
    case SPS_FORMAT_S24_3BE:
      dither_mask = (int64_t)1 << (64 + 1 - 24);
      break;
    case SPS_FORMAT_S16:
      dither_mask = (int64_t)1 << (64 + 1 - 16);
      break;
    case SPS_FORMAT_S8:
    case SPS_FORMAT_U8:
      dither_mask = (int64_t)1 << (64 + 1 - 8);
      break;
    case SPS_FORMAT_UNKNOWN:
      die("Unexpected SPS_FORMAT_UNKNOWN while calculating dither mask.");
    }
    dither_mask -= 1;
    // int64_t r = r64i();
    int64_t r = ranarray64i(); // use an array of precalculated pseudorandom numbers rather than
                               // calculating them on the fly. Should be easier on low-powered
                               // processors

    int64_t tpdf = (r & dither_mask) - (conn->previous_random_number & dither_mask);
    conn->previous_random_number = r;
    // add dither, allowing for clipping
    if (tpdf >= 0) {
      if (INT64_MAX - tpdf >= hyper_sample)
        hyper_sample += tpdf;
      else
        hyper_sample = INT64_MAX;
    } else {
      if (INT64_MIN - tpdf <= hyper_sample)
        hyper_sample += tpdf;
      else
        hyper_sample = INT64_MIN;
    }
    // dither is complete here
  }

  // move the result to the desired position in the int64_t
  char *op = *outp;
  uint8_t byt;
  switch (format) {
  case SPS_FORMAT_S32:
    hyper_sample >>= (64 - 32);
    *(int32_t *)op = hyper_sample;
    result = 4;
    break;
  case SPS_FORMAT_S24_3LE:
    hyper_sample >>= (64 - 24);
    byt = (uint8_t)hyper_sample;
    *op++ = byt;
    byt = (uint8_t)(hyper_sample >> 8);
    *op++ = byt;
    byt = (uint8_t)(hyper_sample >> 16);
    *op++ = byt;
    result = 3;
    break;
  case SPS_FORMAT_S24_3BE:
    hyper_sample >>= (64 - 24);
    byt = (uint8_t)(hyper_sample >> 16);
    *op++ = byt;
    byt = (uint8_t)(hyper_sample >> 8);
    *op++ = byt;
    byt = (uint8_t)hyper_sample;
    *op++ = byt;
    result = 3;
    break;
  case SPS_FORMAT_S24:
    hyper_sample >>= (64 - 24);
    *(int32_t *)op = hyper_sample;
    result = 4;
    break;
  case SPS_FORMAT_S16:
    hyper_sample >>= (64 - 16);
    *(int16_t *)op = (int16_t)hyper_sample;
    result = 2;
    break;
  case SPS_FORMAT_S8:
    hyper_sample >>= (int8_t)(64 - 8);
    *op = hyper_sample;
    result = 1;
    break;
  case SPS_FORMAT_U8:
    hyper_sample >>= (uint8_t)(64 - 8);
    hyper_sample += 128;
    *op = hyper_sample;
    result = 1;
    break;
  case SPS_FORMAT_UNKNOWN:
    die("Unexpected SPS_FORMAT_UNKNOWN while outputting samples");
  }

  *outp += result;
}

void buffer_get_frame_cleanup_handler(void *arg) {
  rtsp_conn_info *conn = (rtsp_conn_info *)arg;
  debug_mutex_unlock(&conn->ab_mutex, 3);
}

// get the next frame, when available. return 0 if underrun/stream reset.
static abuf_t *buffer_get_frame(rtsp_conn_info *conn) {
  // int16_t buf_fill;
  uint64_t local_time_now;
  // struct timespec tn;
  abuf_t *curframe = NULL;
  int notified_buffer_empty = 0; // diagnostic only

  debug_mutex_lock(&conn->ab_mutex, 30000, 1);

  int wait;
  long dac_delay = 0; // long because alsa returns a long

  pthread_cleanup_push(buffer_get_frame_cleanup_handler,
                       (void *)conn); // undo what's been done so far
  do {
    // get the time
    local_time_now = get_absolute_time_in_fp(); // type okay
    debug(3, "buffer_get_frame is iterating");

    // if config.timeout (default 120) seconds have elapsed since the last audio packet was
    // received, then we should stop.
    // config.timeout of zero means don't check..., but iTunes may be confused by a long gap
    // followed by a resumption...

    if ((conn->time_of_last_audio_packet != 0) && (conn->stop == 0) &&
        (config.dont_check_timeout == 0)) {
      uint64_t ct = config.timeout; // go from int to 64-bit int
      //      if (conn->packet_count>500) { //for testing -- about 4 seconds of play first
      if ((local_time_now > conn->time_of_last_audio_packet) &&
          (local_time_now - conn->time_of_last_audio_packet >= ct << 32)) {
        debug(1, "As Yeats almost said, \"Too long a silence / can make a stone of the heart\" "
                 "from RTSP conversation %d.",
              conn->connection_number);
        conn->stop = 1;
        pthread_cancel(conn->thread);
        // pthread_kill(conn->thread, SIGUSR1);
      }
    }
    int rco = get_requested_connection_state_to_output();

    if (conn->connection_state_to_output != rco) {
      conn->connection_state_to_output = rco;
      // change happening
      if (conn->connection_state_to_output == 0) { // going off
        debug_mutex_lock(&conn->flush_mutex, 1000, 1);
        conn->flush_requested = 1;
        debug_mutex_unlock(&conn->flush_mutex, 3);
      }
    }

    if (config.output->is_running)
      if (config.output->is_running() != 0) { // if the back end isn't running for any reason
        debug(3, "not running");
        debug_mutex_lock(&conn->flush_mutex, 1000, 1);
        conn->flush_requested = 1;
        debug_mutex_unlock(&conn->flush_mutex, 3);
      }

    debug_mutex_lock(&conn->flush_mutex, 1000, 1);
    if (conn->flush_requested == 1) {
      if (config.output->flush)
        config.output->flush(); // no cancellation points
      ab_resync(conn);          // no cancellation points
      conn->first_packet_timestamp = 0;
      conn->first_packet_time_to_play = 0;
      conn->time_since_play_started = 0;
      conn->flush_requested = 0;
    }
    debug_mutex_unlock(&conn->flush_mutex, 3);

    if (conn->ab_synced) {
      curframe = conn->audio_buffer + BUFIDX(conn->ab_read);

<<<<<<< HEAD
          if ((conn->flush_rtp_timestamp != 0) &&
              (curframe->given_timestamp != conn->flush_rtp_timestamp) &&
              (modulo_32_offset(curframe->given_timestamp, conn->flush_rtp_timestamp) <
               conn->input_rate * 10)) { // if it's less than ten seconds
            debug(2, "Dropping flushed packet in buffer_get_frame, seqno %u, timestamp %" PRIu32
                     ", flushing to "
                     "timestamp: %" PRIu32 ".",
                  curframe->sequence_number, curframe->given_timestamp, conn->flush_rtp_timestamp);
            curframe->ready = 0;
            curframe->resend_level = 0;
            flush_limit += curframe->length;
            conn->ab_read = SUCCESSOR(conn->ab_read);
            conn->initial_reference_time = 0;
            conn->initial_reference_timestamp = 0;
          }
          if ((conn->flush_rtp_timestamp != 0) &&
              (modulo_32_offset(conn->flush_rtp_timestamp, curframe->given_timestamp) >
               conn->input_rate / 5) &&
              (modulo_32_offset(conn->flush_rtp_timestamp, curframe->given_timestamp) <
               conn->input_rate * 10)) {
            debug(2, "Dropping flush request in buffer_get_frame");
            conn->flush_rtp_timestamp = 0;
=======
      if ((conn->ab_read != conn->ab_write) &&
          (curframe->ready)) { // it could be synced and empty, under
                               // exceptional circumstances, with the
                               // frame unused, thus apparently ready

        if (curframe->sequence_number != conn->ab_read) {
          // some kind of sync problem has occurred.
          if (BUFIDX(curframe->sequence_number) == BUFIDX(conn->ab_read)) {
            // it looks like some kind of aliasing has happened
            if (seq_order(conn->ab_read, curframe->sequence_number, conn->ab_read)) {
              conn->ab_read = curframe->sequence_number;
              debug(1, "Aliasing of buffer index -- reset.");
            }
          } else {
            debug(1, "Inconsistent sequence numbers detected");
>>>>>>> d3aca80c
          }
        }

        if ((conn->flush_rtp_timestamp != 0) &&
            (curframe->given_timestamp != conn->flush_rtp_timestamp) &&
            (modulo_32_offset(curframe->given_timestamp, conn->flush_rtp_timestamp) <
             conn->input_rate * 10)) { // if it's less than ten seconds
          debug(2, "Dropping flushed packet in buffer_get_frame, seqno %u, timestamp %" PRIu32
                   ", flushing to "
                   "timestamp: %" PRIu32 ".",
                curframe->sequence_number, curframe->given_timestamp, conn->flush_rtp_timestamp);
          curframe->ready = 0;
          curframe->resend_level = 0;
          curframe = NULL; // this will be returned and will cause the loop to go around again
          conn->initial_reference_time = 0;
          conn->initial_reference_timestamp = 0;
        }
        if ((conn->flush_rtp_timestamp != 0) &&
            (modulo_32_offset(conn->flush_rtp_timestamp, curframe->given_timestamp) >
             conn->input_rate / 5) &&
            (modulo_32_offset(conn->flush_rtp_timestamp, curframe->given_timestamp) <
             conn->input_rate * 10)) {
          debug(2, "Dropping flush request in buffer_get_frame");
          conn->flush_rtp_timestamp = 0;
        }
      }

      if ((curframe) && (curframe->ready)) {
        notified_buffer_empty = 0; // at least one buffer now -- diagnostic only.
        if (conn->ab_buffering) {  // if we are getting packets but not yet forwarding them to the
                                   // player
          int have_sent_prefiller_silence = 1; // set true when we have sent some silent frames to
                                               // the DAC
          /*
          int64_t reference_timestamp;
          uint64_t reference_timestamp_time, remote_reference_timestamp_time;
          get_reference_timestamp_stuff(&reference_timestamp, &reference_timestamp_time,
                                        &remote_reference_timestamp_time, conn);
          reference_timestamp *= conn->output_sample_ratio;
          */
          if (conn->first_packet_timestamp == 0) { // if this is the very first packet
                                                   // debug(1,"First frame seen, time %u, with %d
            // frames...",curframe->timestamp,seq_diff(ab_read, ab_write));

            if (have_timestamp_timing_information(conn)) { // if we have a reference time
              // debug(1,"First frame seen with timestamp...");
              conn->first_packet_timestamp =
                  curframe->given_timestamp; // we will keep buffering until we are
                                             // supposed to start playing this
              have_sent_prefiller_silence = 0;
              conn->packet_stream_established = 1;

// debug(1, "First packet timestamp is %" PRId64 ".", conn->first_packet_timestamp);

// say we have started playing here
#ifdef CONFIG_METADATA
              debug(2, "pffr");
              send_ssnc_metadata(
                  'pffr', NULL, 0,
                  0); // "first frame received", but don't wait if the queue is locked
#endif
              // Here, calculate when we should start playing. We need to know when to allow the
              // packets to be sent to the player.
              // We will send packets of silence from now until that time and then we will send the
              // first packet, which will be followed by the subsequent packets.

              // we will get a fix every second or so, which will be stored as a pair consisting of
              // the time when the packet with a particular timestamp should be played, neglecting
              // latencies, etc.

              // It probably won't  be the timestamp of our first packet, however, so we might have
              // to do some calculations.

              // To calculate when the first packet will be played, we figure out the exact time the
              // packet should be played according to its timestamp and the reference time.
              // We then need to add the desired latency, typically 88200 frames.

              // Then we need to offset this by the backend latency offset. For example, if we knew
              // that the audio back end has a latency of 100 ms, we would
              // ask for the first packet to be emitted 100 ms earlier than it should, i.e. -4410
              // frames, so that when it got through the audio back end,
              // if would be in sync. To do this, we would give it a latency offset of -100 ms, i.e.
              // -4410 frames.

              // debug(1, "Output sample ratio is %d", conn->output_sample_ratio);

              // what we are asking for here is "what is the local time at which time the calculated
              // frame should be played"

              uint64_t should_be_time;
              frame_to_local_time(conn->first_packet_timestamp + conn->latency +
                                      (uint32_t)(config.audio_backend_latency_offset *
                                                 conn->input_rate), // this will go modulo 2^32
                                  &should_be_time,
                                  conn);

              conn->first_packet_time_to_play = should_be_time;

              if (local_time_now >= conn->first_packet_time_to_play) {
                debug(
                    1,
                    "First packet is late! It should have played before now. Flushing 0.5 seconds");
                player_flush(conn->first_packet_timestamp + 5 * 4410 * conn->output_sample_ratio,
                             conn);
              }
            }
          }

          if (conn->first_packet_time_to_play != 0) {
            // recalculate conn->first_packet_time_to_play -- the latency might change

            uint64_t should_be_time;
            frame_to_local_time(conn->first_packet_timestamp + conn->latency +
                                    (uint32_t)(config.audio_backend_latency_offset *
                                               conn->input_rate), // this should go modulo 2^32
                                &should_be_time,
                                conn);

            conn->first_packet_time_to_play = should_be_time;

            // now, the size of the initial silence must be affected by the lead-in time.
            // it must be somewhat less than the lead-in time so that dynamic adjustments can be
            // made
            // to compensate for delays due to paging, etc.
            // The suggestion is that it should be at least 100 ms less than the lead-in time.

            int64_t max_dac_delay = config.output_rate / 10; // so the lead-in time must be greater
                                                             // than this, say 0.2 sec, to allow for
                                                             // dynamic adjustment
            int64_t filler_size = max_dac_delay;

            if (local_time_now >= conn->first_packet_time_to_play) {
              // debug(1,"Gone past starting time");
              have_sent_prefiller_silence = 1;
              conn->ab_buffering = 0;

              // we've gone past the time...
              // debug(1,"Run past the exact start time by %llu frames, with time now of %llx, fpttp
              // of %llx and dac_delay of %d and %d packets;
              // flush.",(((tn-conn->first_packet_time_to_play)*config.output_rate)>>32)+dac_delay,tn,conn->first_packet_time_to_play,dac_delay,seq_diff(ab_read,
              // ab_write));

              /*
                            if (config.output->flush)
                              config.output->flush();
                            ab_resync(conn);
                            conn->first_packet_timestamp = 0;
                            conn->first_packet_time_to_play = 0;
                            conn->time_since_play_started = 0;
              */
            } else {
              // do some calculations
              int64_t lead_time = conn->first_packet_time_to_play - local_time_now;
              // an audio_backend_silent_lead_in_time of less than zero means start filling ASAP
              int64_t lead_in_time = -1;
              if (config.audio_backend_silent_lead_in_time >= 0)
                lead_in_time =
                    (int64_t)(config.audio_backend_silent_lead_in_time * (int64_t)0x100000000);
              // debug(1,"Lead time is %llx at fpttp
              // %llx.",lead_time,conn->first_packet_time_to_play);
              if ((lead_in_time < 0) || (lead_time <= lead_in_time)) {
                // debug(1,"Lead time is %" PRIx64 ", lead-in time is %" PRIx64 " at fpttp
                // %llx.",lead_time,conn->first_packet_time_to_play);

                // debug(1,"Checking");
                if (config.output->delay) {
                  // conn->first_packet_time_to_play is definitely later than local_time_now
                  int resp = 0;
                  dac_delay = 0;
                  if (have_sent_prefiller_silence != 0)
                    resp = config.output->delay(&dac_delay);
                  if (resp == 0) {
                    int64_t gross_frame_gap =
                        ((conn->first_packet_time_to_play - local_time_now) * config.output_rate) >>
                        32;
                    int64_t exact_frame_gap = gross_frame_gap - dac_delay;
                    // debug(1,"Exact and gross frame gaps are %" PRId64 " and %" PRId64 " frames,
                    // and the dac delay is %ld.", exact_frame_gap, gross_frame_gap, dac_delay);
                    if (exact_frame_gap < 0) {
                      // we've gone past the time...
                      // debug(1,"Run past time.");

                      // this might happen if a big clock adjustment was made at just the wrong
                      // time.

                      debug(1, "Run a bit past the exact start time by %" PRId64 " frames.",
                            -exact_frame_gap);
                      if (config.output->flush)
                        config.output->flush();
                      ab_resync(conn);
                      conn->first_packet_timestamp = 0;
                      conn->first_packet_time_to_play = 0;
                    } else {
                      int64_t fs = filler_size;
                      if (fs > (max_dac_delay - dac_delay))
                        fs = max_dac_delay - dac_delay;
                      if (fs < 0) {
                        // this could happen if the dac delay mysteriously grows between samples,
                        // which could happen in a transition between having no interpolation and
                        // having interpolated buffer numbers.
                        debug(2,
                              "frame size (fs) < 0 with max_dac_delay of %lld and dac_delay of %ld",
                              max_dac_delay, dac_delay);
                        fs = 0;
                      }
                      if ((exact_frame_gap <= fs) ||
                          (exact_frame_gap <= conn->max_frames_per_packet * 2)) {
                        fs = exact_frame_gap;
                        // debug(1,"Exact frame gap is %llu; play %d frames of silence. Dac_delay is
                        // %d,
                        // with %d packets, ab_read is %04x, ab_write is
                        // %04x.",exact_frame_gap,fs,dac_delay,seq_diff(ab_read,
                        // ab_write),ab_read,ab_write);
                        conn->ab_buffering = 0;
                      }
                      void *silence;
                      // if (fs==0)
                      //  debug(2,"Zero length silence buffer needed with gross_frame_gap of %lld
                      //  and
                      //  dac_delay of %lld.",gross_frame_gap,dac_delay);
                      // the fs (number of frames of silence to play) can be zero in the DAC doesn't
                      // start
                      // outputting frames for a while -- it could get loaded up but not start
                      // responding
                      // for many milliseconds.
                      if (fs > 0) {
                        silence = malloc(conn->output_bytes_per_frame * fs);
                        if (silence == NULL)
                          debug(1, "Failed to allocate %d byte silence buffer.", fs);
                        else {
                          memset(silence, 0, conn->output_bytes_per_frame * fs);
                          // debug(1,"Frames to start: %llu, DAC delay %d, buffer: %d
                          // packets.",exact_frame_gap,dac_delay,seq_diff(conn->ab_read,
                          // conn->ab_write, conn->ab_read));
                          config.output->play(silence, fs);
                          // debug(1,"Sent %" PRId64 " frames of silence",fs);
                          free(silence);
                        }
                      }
                      have_sent_prefiller_silence =
                          1; // even if we haven't sent silence because it's zero frames long...
                    }
                  } else {
                    // debug(1, "Unable to get dac delay.");
                  }
                } else {
                  // no delay function on back end -- just send the prefiller silence
                  // debug(1,"Back end has no delay function.");
                  // send the appropriate prefiller here...

                  void *silence;
                  if (lead_time != 0) {
                    int64_t frame_gap = (lead_time * config.output_rate) >> 32;
                    // debug(1,"%d frames needed.",frame_gap);
                    while (frame_gap > 0) {
                      ssize_t fs = config.output_rate / 10;
                      if (fs > frame_gap)
                        fs = frame_gap;

                      silence = malloc(conn->output_bytes_per_frame * fs);
                      if (silence == NULL)
                        debug(1, "Failed to allocate %d frame silence buffer.", fs);
                      else {
                        // debug(1, "No delay function -- outputting %d frames of silence.", fs);
                        memset(silence, 0, conn->output_bytes_per_frame * fs);
                        config.output->play(silence, fs);
                        free(silence);
                      }
                      frame_gap -= fs;
                    }
                  }
                  have_sent_prefiller_silence = 1;
                  conn->ab_buffering = 0;
                }
              }
            }
          }
          if (conn->ab_buffering == 0) {
/*
  // note the time of the playing of the first frame
  uint64_t reference_timestamp_time; // don't need this...
  get_reference_timestamp_stuff(&conn->play_segment_reference_frame,
                                &reference_timestamp_time,
                                &conn->play_segment_reference_frame_remote_time, conn);
  conn->play_segment_reference_frame *= conn->output_sample_ratio;
*/
#ifdef CONFIG_METADATA
            debug(2, "prsm");
            send_ssnc_metadata('prsm', NULL, 0,
                               0); // "resume", but don't wait if the queue is locked
#endif
          }
        }
      }
    }

    // Here, we work out whether to release a packet or wait
    // We release a buffer when the time is right.

    // To work out when the time is right, we need to take account of (1) the actual time the packet
    // should be released,
    // (2) the latency requested, (3) the audio backend latency offset and (4) the desired length of
    // the audio backend's buffer

    // The time is right if the current time is later or the same as
    // The packet time + (latency + latency offset - backend_buffer_length).
    // Note: the last three items are expressed in frames and must be converted to time.

    int do_wait = 0; // don't wait unless we can really prove we must
    if ((conn->ab_synced) && (curframe) && (curframe->ready) && (curframe->given_timestamp)) {
      do_wait =
          1; // if the current frame exists and is ready, then wait unless it's time to let it go...

      // here, get the time to play the current frame.

      if (have_timestamp_timing_information(conn)) { // if we have a reference time

        uint64_t time_to_play;
        frame_to_local_time(curframe->given_timestamp + conn->latency +
                                (uint32_t)(config.audio_backend_latency_offset * conn->input_rate) -
                                (uint32_t)(config.audio_backend_buffer_desired_length *
                                           conn->input_rate), // this will go modulo 2^32
                            &time_to_play,
                            conn);

        if (local_time_now >= time_to_play) {
          do_wait = 0;
        }
      }
    }
    if (do_wait == 0)
      if ((conn->ab_synced != 0) && (conn->ab_read == conn->ab_write)) { // the buffer is empty!
        if (notified_buffer_empty == 0) {
          debug(3, "Buffers exhausted.");
          notified_buffer_empty = 1;
          reset_input_flow_metrics(conn);
        }
        do_wait = 1;
      }
    wait = (conn->ab_buffering || (do_wait != 0) || (!conn->ab_synced));

    if (wait) {
      uint64_t time_to_wait_for_wakeup_fp =
          ((uint64_t)1 << 32) / conn->input_rate; // this is time period of one frame
      time_to_wait_for_wakeup_fp *= 4 * 352;      // four full 352-frame packets
      time_to_wait_for_wakeup_fp /= 3;            // four thirds of a packet time

#ifdef COMPILE_FOR_LINUX_AND_FREEBSD_AND_CYGWIN_AND_OPENBSD
      uint64_t time_of_wakeup_fp = local_time_now + time_to_wait_for_wakeup_fp;
      uint64_t sec = time_of_wakeup_fp >> 32;
      uint64_t nsec = ((time_of_wakeup_fp & 0xffffffff) * 1000000000) >> 32;

      struct timespec time_of_wakeup;
      time_of_wakeup.tv_sec = sec;
      time_of_wakeup.tv_nsec = nsec;
      //      pthread_cond_timedwait(&conn->flowcontrol, &conn->ab_mutex, &time_of_wakeup);
      int rc = pthread_cond_timedwait(&conn->flowcontrol, &conn->ab_mutex,
                                      &time_of_wakeup); // this is a pthread cancellation point
      if ((rc != 0) && (rc != ETIMEDOUT))
        debug(3, "pthread_cond_timedwait returned error code %d.", rc);
#endif
#ifdef COMPILE_FOR_OSX
      uint64_t sec = time_to_wait_for_wakeup_fp >> 32;
      uint64_t nsec = ((time_to_wait_for_wakeup_fp & 0xffffffff) * 1000000000) >> 32;
      struct timespec time_to_wait;
      time_to_wait.tv_sec = sec;
      time_to_wait.tv_nsec = nsec;
      pthread_cond_timedwait_relative_np(&conn->flowcontrol, &conn->ab_mutex, &time_to_wait);
#endif
    }
  } while (wait);

  // seq_t read = conn->ab_read;
  if (curframe) {
    if (!curframe->ready) {
      // debug(1, "Supplying a silent frame for frame %u", read);
      conn->missing_packets++;
      curframe->given_timestamp = 0; // indicate a silent frame should be substituted
    }
    curframe->ready = 0;
    curframe->resend_level = 0;
  }
  conn->ab_read = SUCCESSOR(conn->ab_read);
  pthread_cleanup_pop(1);
  return curframe;
}

static inline int32_t mean_32(int32_t a, int32_t b) {
  int64_t al = a;
  int64_t bl = b;
  int64_t mean = (al + bl) / 2;
  int32_t r = (int32_t)mean;
  if (r != mean)
    debug(1, "Error calculating average of two int32_ts");
  return r;
}

// this takes an array of signed 32-bit integers and (a) removes or inserts a frame as specified in
// stuff,
// (b) multiplies each sample by the fixedvolume (a 16-bit quantity)
// (c) dithers the result to the output size 32/24/16/8 bits
// (d) outputs the result in the approprate format
// formats accepted so far include U8, S8, S16, S24, S24_3LE, S24_3BE and S32

// stuff: 1 means add 1; 0 means do nothing; -1 means remove 1
static int stuff_buffer_basic_32(int32_t *inptr, int length, enum sps_format_t l_output_format,
                                 char *outptr, int stuff, int dither, rtsp_conn_info *conn) {
  int tstuff = stuff;
  char *l_outptr = outptr;
  if ((stuff > 1) || (stuff < -1) || (length < 100)) {
    // debug(1, "Stuff argument to stuff_buffer must be from -1 to +1 and length >100.");
    tstuff = 0; // if any of these conditions hold, don't stuff anything/
  }

  int i;
  int stuffsamp = length;
  if (tstuff)
    //      stuffsamp = rand() % (length - 1);
    stuffsamp =
        (rand() % (length - 2)) + 1; // ensure there's always a sample before and after the item

  for (i = 0; i < stuffsamp; i++) { // the whole frame, if no stuffing
    process_sample(*inptr++, &l_outptr, l_output_format, conn->fix_volume, dither, conn);
    process_sample(*inptr++, &l_outptr, l_output_format, conn->fix_volume, dither, conn);
  };
  if (tstuff) {
    if (tstuff == 1) {
      // debug(3, "+++++++++");
      // interpolate one sample
      process_sample(mean_32(inptr[-2], inptr[0]), &l_outptr, l_output_format, conn->fix_volume,
                     dither, conn);
      process_sample(mean_32(inptr[-1], inptr[1]), &l_outptr, l_output_format, conn->fix_volume,
                     dither, conn);
    } else if (stuff == -1) {
      // debug(3, "---------");
      inptr++;
      inptr++;
    }

    // if you're removing, i.e. stuff < 0, copy that much less over. If you're adding, do all the
    // rest.
    int remainder = length;
    if (tstuff < 0)
      remainder = remainder + tstuff; // don't run over the correct end of the output buffer

    for (i = stuffsamp; i < remainder; i++) {
      process_sample(*inptr++, &l_outptr, l_output_format, conn->fix_volume, dither, conn);
      process_sample(*inptr++, &l_outptr, l_output_format, conn->fix_volume, dither, conn);
    }
  }
  conn->amountStuffed = tstuff;
  return length + tstuff;
}

#ifdef CONFIG_SOXR
// this takes an array of signed 32-bit integers and
// (a) uses libsoxr to
// resample the array to have one more or one less frame, as specified in
// stuff,
// (b) multiplies each sample by the fixedvolume (a 16-bit quantity)
// (c) dithers the result to the output size 32/24/16/8 bits
// (d) outputs the result in the approprate format
// formats accepted so far include U8, S8, S16, S24, S24_3LE, S24_3BE and S32

int stuff_buffer_soxr_32(int32_t *inptr, int32_t *scratchBuffer, int length,
                         enum sps_format_t l_output_format, char *outptr, int stuff, int dither,
                         rtsp_conn_info *conn) {
  if (scratchBuffer == NULL) {
    die("soxr scratchBuffer not initialised.");
  }
  int tstuff = stuff;
  if ((stuff > 1) || (stuff < -1) || (length < 100)) {
    // debug(1, "Stuff argument to stuff_buffer must be from -1 to +1 and length >100.");
    tstuff = 0; // if any of these conditions hold, don't stuff anything/
  }

  if (tstuff) {
    // debug(1,"Stuff %d.",stuff);

    soxr_io_spec_t io_spec;
    io_spec.itype = SOXR_INT32_I;
    io_spec.otype = SOXR_INT32_I;
    io_spec.scale = 1.0; // this seems to crash if not = 1.0
    io_spec.e = NULL;
    io_spec.flags = 0;

    size_t odone;

    soxr_error_t error = soxr_oneshot(length, length + tstuff, 2, // Rates and # of chans.
                                      inptr, length, NULL,        // Input.
                                      scratchBuffer, length + tstuff, &odone, // Output.
                                      &io_spec,    // Input, output and transfer spec.
                                      NULL, NULL); // Default configuration.

    if (error)
      die("soxr error: %s\n", "error: %s\n", soxr_strerror(error));

    if (odone > (size_t)(length + 1))
      die("odone = %u!\n", odone);

    int i;
    int32_t *ip, *op;
    ip = inptr;
    op = scratchBuffer;

    const int gpm = 5;
    // keep the first (dpm) samples, to mitigate the Gibbs phenomenon
    for (i = 0; i < gpm; i++) {
      *op++ = *ip++;
      *op++ = *ip++;
    }

    // keep the last (dpm) samples, to mitigate the Gibbs phenomenon

    // pointer arithmetic, baby -- it's da bomb.
    op = scratchBuffer + (length + tstuff - gpm) * 2;
    ip = inptr + (length - gpm) * 2;
    for (i = 0; i < gpm; i++) {
      *op++ = *ip++;
      *op++ = *ip++;
    }

    // now, do the volume, dither and formatting processing
    ip = scratchBuffer;
    char *l_outptr = outptr;
    for (i = 0; i < length + tstuff; i++) {
      process_sample(*ip++, &l_outptr, l_output_format, conn->fix_volume, dither, conn);
      process_sample(*ip++, &l_outptr, l_output_format, conn->fix_volume, dither, conn);
    };

  } else { // the whole frame, if no stuffing

    // now, do the volume, dither and formatting processing
    int32_t *ip = inptr;
    char *l_outptr = outptr;
    int i;

    for (i = 0; i < length; i++) {
      process_sample(*ip++, &l_outptr, l_output_format, conn->fix_volume, dither, conn);
      process_sample(*ip++, &l_outptr, l_output_format, conn->fix_volume, dither, conn);
    };
  }
  conn->amountStuffed = tstuff;
  return length + tstuff;
}
#endif

typedef struct stats { // statistics for running averages
  int64_t sync_error, correction, drift;
} stats_t;

void player_thread_initial_cleanup_handler(__attribute__((unused)) void *arg) {
  rtsp_conn_info *conn = (rtsp_conn_info *)arg;
  debug(3, "Connection %d: player thread main loop exit via player_thread_initial_cleanup_handler.",
        conn->connection_number);
}

void player_thread_cleanup_handler(void *arg) {
  rtsp_conn_info *conn = (rtsp_conn_info *)arg;
  debug(3, "Connection %d: player thread main loop exit via player_thread_cleanup_handler.",
        conn->connection_number);

  if (config.statistics_requested) {
    int rawSeconds = (int)difftime(time(NULL), conn->playstart);
    int elapsedHours = rawSeconds / 3600;
    int elapsedMin = (rawSeconds / 60) % 60;
    int elapsedSec = rawSeconds % 60;
    if (conn->frame_rate_status)
      inform("Playback Stopped. Total playing time %02d:%02d:%02d. Input: %0.2f, output: %0.2f "
             "frames per second.",
             elapsedHours, elapsedMin, elapsedSec, conn->input_frame_rate, conn->frame_rate);
    else
      inform("Playback Stopped. Total playing time %02d:%02d:%02d. Input: %0.2f frames per second.",
             elapsedHours, elapsedMin, elapsedSec, conn->input_frame_rate);
  }

#ifdef CONFIG_DACP_CLIENT

  relinquish_dacp_server_information(
      conn); // say it doesn't belong to this conversation thread any more...

#else
  // stop watching for DACP port number stuff
  // this is only used for compatability, if dacp stuff isn't enabled.
  if (conn->dapo_private_storage) {
    mdns_dacp_dont_monitor(conn->dapo_private_storage);
    conn->dapo_private_storage = NULL;
  } else {
    debug(2, "DACP Monitor already stopped");
  }
#endif

  debug(2, "Cancelling timing, control and audio threads...");
  debug(2, "Cancel timing thread.");
  pthread_cancel(conn->rtp_timing_thread);
  debug(2, "Join timing thread.");
  pthread_join(conn->rtp_timing_thread, NULL);
  debug(2, "Timing thread terminated.");
  debug(2, "Cancel control thread.");
  pthread_cancel(conn->rtp_control_thread);
  debug(2, "Join control thread.");
  pthread_join(conn->rtp_control_thread, NULL);
  debug(2, "Control thread terminated.");
  debug(2, "Cancel audio thread.");
  pthread_cancel(conn->rtp_audio_thread);
  debug(2, "Join audio thread.");
  pthread_join(conn->rtp_audio_thread, NULL);
  debug(2, "Audio thread terminated.");

  if (conn->outbuf) {
    free(conn->outbuf);
    conn->outbuf = NULL;
  }
  if (conn->sbuf) {
    free(conn->sbuf);
    conn->sbuf = NULL;
  }
  if (conn->tbuf) {
    free(conn->tbuf);
    conn->tbuf = NULL;
  }
  free_audio_buffers(conn);
  terminate_decoders(conn);
  if (config.output->stop)
    config.output->stop();

  clear_reference_timestamp(conn);
  conn->rtp_running = 0;
}

void *player_thread_func(void *arg) {
  rtsp_conn_info *conn = (rtsp_conn_info *)arg;
  // pthread_cleanup_push(player_thread_initial_cleanup_handler, arg);
  conn->packet_count = 0;
  conn->packet_count_since_flush = 0;
  conn->previous_random_number = 0;
  conn->input_bytes_per_frame = 4;
  conn->decoder_in_use = 0;
  conn->ab_buffering = 1;
  conn->ab_synced = 0;
  conn->first_packet_timestamp = 0;
  conn->flush_requested = 0;
  conn->fix_volume = 0x10000;

  if (conn->latency == 0) {
    debug(3, "No latency has (yet) been specified. Setting 88,200 (2 seconds) frames "
             "as a default.");
    conn->latency = 88200;
  }

  config.output->start(config.output_rate, config.output_format); // will need a corresponding stop

  init_decoder((int32_t *)&conn->stream.fmtp,
               conn); // this sets up incoming rate, bit depth, channels.
                      // No pthread cancellation point in here
  // This must be after init_decoder
  init_buffer(conn); // will need a corresponding deallocation. No cancellation points in here

  if (conn->stream.encrypted) {
#ifdef CONFIG_MBEDTLS
    memset(&conn->dctx, 0, sizeof(mbedtls_aes_context));
    mbedtls_aes_setkey_dec(&conn->dctx, conn->stream.aeskey, 128);
#endif

#ifdef CONFIG_POLARSSL
    memset(&conn->dctx, 0, sizeof(aes_context));
    aes_setkey_dec(&conn->dctx, conn->stream.aeskey, 128);
#endif

#ifdef CONFIG_OPENSSL
    AES_set_decrypt_key(conn->stream.aeskey, 128, &conn->aes);
#endif
  }

  conn->timestamp_epoch = 0; // indicate that the next timestamp will be the first one.
  conn->maximum_timestamp_interval = conn->input_rate * 60; // actually there shouldn't be more than
                                                            // about 13 seconds of a gap between
                                                            // successive rtptimes, at worst

  conn->output_sample_ratio = config.output_rate / conn->input_rate;

  //  debug(1, "Output sample ratio is %d.", conn->output_sample_ratio);

  conn->max_frame_size_change =
      1 * conn->output_sample_ratio; // we add or subtract one frame at the nominal
                                     // rate, multiply it by the frame ratio.
                                     // but, on some occasions, more than one frame could be added

  switch (config.output_format) {
  case SPS_FORMAT_S24_3LE:
  case SPS_FORMAT_S24_3BE:
    conn->output_bytes_per_frame = 6;
    break;
  case SPS_FORMAT_S24:
    conn->output_bytes_per_frame = 8;
    break;
  case SPS_FORMAT_S32:
    conn->output_bytes_per_frame = 8;
    break;
  default:
    conn->output_bytes_per_frame = 4;
  }

  debug(3, "Output frame bytes is %d.", conn->output_bytes_per_frame);

  conn->session_corrections = 0;
  // conn->play_segment_reference_frame = 0; // zero signals that we are not in a play segment

  // check that there are enough buffers to accommodate the desired latency and the latency offset

  int maximum_latency =
      conn->latency + (int)(config.audio_backend_latency_offset * config.output_rate);
  if ((maximum_latency + (352 - 1)) / 352 + 10 > BUFFER_FRAMES)
    die("Not enough buffers available for a total latency of %d frames. A maximum of %d 352-frame "
        "packets may be accommodated.",
        maximum_latency, BUFFER_FRAMES);
  conn->connection_state_to_output = get_requested_connection_state_to_output();
// this is about half a minute
//#define trend_interval 3758
#define trend_interval 1003

  stats_t statistics[trend_interval];
  int number_of_statistics, oldest_statistic, newest_statistic;
  int at_least_one_frame_seen = 0;
  int64_t tsum_of_sync_errors, tsum_of_corrections, tsum_of_insertions_and_deletions,
      tsum_of_drifts;
  int64_t previous_sync_error = 0, previous_correction = 0;
  int64_t minimum_dac_queue_size = INT64_MAX;
  int32_t minimum_buffer_occupancy = INT32_MAX;
  int32_t maximum_buffer_occupancy = INT32_MIN;

  conn->playstart = time(NULL);

  conn->frame_rate = 0.0;
  conn->frame_rate_status = 0;

  conn->input_frame_rate = 0.0;
  conn->input_frame_rate_starting_point_is_valid = 0;

  conn->buffer_occupancy = 0;

  int play_samples = 0;
  int64_t current_delay;
  int play_number = 0;
  conn->play_number_after_flush = 0;
  //  int last_timestamp = 0; // for debugging only
  conn->time_of_last_audio_packet = 0;
  // conn->shutdown_requested = 0;
  number_of_statistics = oldest_statistic = newest_statistic = 0;
  tsum_of_sync_errors = tsum_of_corrections = tsum_of_insertions_and_deletions = tsum_of_drifts = 0;

  const int print_interval = trend_interval; // don't ask...
  // I think it's useful to keep this prime to prevent it from falling into a pattern with some
  // other process.

  static char rnstate[256];
  initstate(time(NULL), rnstate, 256);

  signed short *inbuf;
  int inbuflength;

  unsigned int output_bit_depth = 16; // default;

  switch (config.output_format) {
  case SPS_FORMAT_S8:
  case SPS_FORMAT_U8:
    output_bit_depth = 8;
    break;
  case SPS_FORMAT_S16:
    output_bit_depth = 16;
    break;
  case SPS_FORMAT_S24:
  case SPS_FORMAT_S24_3LE:
  case SPS_FORMAT_S24_3BE:
    output_bit_depth = 24;
    break;
  case SPS_FORMAT_S32:
    output_bit_depth = 32;
    break;
  case SPS_FORMAT_UNKNOWN:
    die("Unknown format choosing output bit depth");
  }

  debug(3, "Output bit depth is %d.", output_bit_depth);

  if (conn->input_bit_depth > output_bit_depth) {
    debug(1, "Dithering will be enabled because the input bit depth is greater than the output bit "
             "depth");
  }
  if (conn->fix_volume != 0x10000) {
    debug(1, "Dithering will be enabled because the output volume is being altered in software");
  }

  // we need an intermediate "transition" buffer

  // if ((input_rate!=config.output_rate) || (input_bit_depth!=output_bit_depth)) {
  // debug(1,"Define tbuf of length
  // %d.",output_bytes_per_frame*(max_frames_per_packet*output_sample_ratio+max_frame_size_change));
  conn->tbuf =
      malloc(sizeof(int32_t) * 2 * (conn->max_frames_per_packet * conn->output_sample_ratio +
                                    conn->max_frame_size_change));
  if (conn->tbuf == NULL)
    die("Failed to allocate memory for the transition buffer.");

  // initialise this, because soxr stuffing might be chosen later

  conn->sbuf =
      malloc(sizeof(int32_t) * 2 * (conn->max_frames_per_packet * conn->output_sample_ratio +
                                    conn->max_frame_size_change));
  if (conn->sbuf == NULL)
    die("Failed to allocate memory for the sbuf buffer.");

  // The size of these dependents on the number of frames, the size of each frame and the maximum
  // size change
  conn->outbuf = malloc(
      conn->output_bytes_per_frame *
      (conn->max_frames_per_packet * conn->output_sample_ratio + conn->max_frame_size_change));
  if (conn->outbuf == NULL)
    die("Failed to allocate memory for an output buffer.");
  conn->first_packet_timestamp = 0;
  conn->missing_packets = conn->late_packets = conn->too_late_packets = conn->resend_requests = 0;
  conn->flush_rtp_timestamp = 0; // it seems this number has a special significance -- it seems to
                                 // be used as a null operand, so we'll use it like that too
  int sync_error_out_of_bounds =
      0; // number of times in a row that there's been a serious sync error

  conn->framesProcessedInThisEpoch = 0;
  conn->framesGeneratedInThisEpoch = 0;
  conn->correctionsRequestedInThisEpoch = 0;

  if (config.statistics_requested) {
    if ((config.output->delay)) {
      if (config.no_sync == 0) {
        inform("sync error in milliseconds, "
               "net correction in ppm, "
               "corrections in ppm, "
               "total packets, "
               "missing packets, "
               "late packets, "
               "too late packets, "
               "resend requests, "
               "min DAC queue size, "
               "min buffer occupancy, "
               "max buffer occupancy, "
               "source nominal frames per second, "
               "source actual frames per second, "
               "output frames per second, "
               "source clock drift in ppm, "
               "source clock drift sample count, "
               "rough calculated correction in ppm");
      } else {
        inform("sync error in milliseconds, "
               "total packets, "
               "missing packets, "
               "late packets, "
               "too late packets, "
               "resend requests, "
               "min DAC queue size, "
               "min buffer occupancy, "
               "max buffer occupancy, "
               "source nominal frames per second, "
               "source actual frames per second, "
               "source clock drift in ppm, "
               "source clock drift sample count");
      }
    } else {
      inform("sync error in milliseconds, "
             "total packets, "
             "missing packets, "
             "late packets, "
             "too late packets, "
             "resend requests, "
             "min buffer occupancy, "
             "max buffer occupancy, "
             "source nominal frames per second, "
             "source actual frames per second, "
             "source clock drift in ppm, "
             "source clock drift sample count");
    }
  }

  // create and start the timing, control and audio receiver threads
  pthread_create(&conn->rtp_audio_thread, NULL, &rtp_audio_receiver, (void *)conn);
  pthread_create(&conn->rtp_control_thread, NULL, &rtp_control_receiver, (void *)conn);
  pthread_create(&conn->rtp_timing_thread, NULL, &rtp_timing_receiver, (void *)conn);

  pthread_cleanup_push(player_thread_cleanup_handler, arg); // undo what's been done so far

// stop looking elsewhere for DACP stuff

#ifdef CONFIG_DACP_CLIENT
  // debug(1, "Set dacp server info");
  // may have pthread cancellation points in it -- beware
  set_dacp_server_information(conn); //  this will start scanning when a port is registered by the
                                     // code initiated by the mdns_dacp_monitor
#else
  // this is only used for compatability, if dacp stuff isn't enabled.
  // start an mdns/zeroconf thread to look for DACP messages containing our DACP_ID and getting the
  // port number
  if (conn->dapo_private_storage)
    debug(1, "DACP monitor already initialised?");
  else
    // almost certainly, this has pthread cancellation points in it -- beware
    conn->dapo_private_storage = mdns_dacp_monitor(conn->dacp_id);
#endif

  // set the default volume to whaterver it was before, as stored in the config airplay_volume
  debug(2, "Set initial volume to %f.", config.airplay_volume);
  player_volume(config.airplay_volume, conn); // will contain a cancellation point if asked to wait

  debug(2, "Play begin");
  while (1) {
    pthread_testcancel();                     // allow a pthread_cancel request to take effect.
    abuf_t *inframe = buffer_get_frame(conn); // this has cancellation point(s), but it's not
                                              // guaranteed that they'll aways be executed
    if (inframe) {
      inbuf = inframe->data;
      inbuflength = inframe->length;
      if (inbuf) {
        play_number++;
        //        if (play_number % 100 == 0)
        //          debug(3, "Play frame %d.", play_number);
        conn->play_number_after_flush++;
        if (inframe->given_timestamp == 0) {
          debug(3, "Player has supplied a silent frame, (possibly frame %u) for play number %d.",
                SUCCESSOR(conn->last_seqno_read), play_number);
          conn->last_seqno_read = (SUCCESSOR(conn->last_seqno_read) &
                                   0xffff); // manage the packet out of sequence minder

          void *silence = malloc(conn->output_bytes_per_frame * conn->max_frames_per_packet *
                                 conn->output_sample_ratio);
          if (silence == NULL) {
            debug(1, "Failed to allocate memory for a silent frame silence buffer.");
          } else {
            // the player may change the contents of the buffer, so it has to be zeroed each time;
            // might as well malloc and freee it locally
            memset(silence, 0, conn->output_bytes_per_frame * conn->max_frames_per_packet *
                                   conn->output_sample_ratio);
            config.output->play(silence, conn->max_frames_per_packet * conn->output_sample_ratio);
            free(silence);
          }
        } else if (conn->play_number_after_flush < 10) {
          /*
          int64_t difference = 0;
          if (last_timestamp)
            difference = inframe->timestamp - last_timestamp;
          last_timestamp = inframe->timestamp;
          debug(1, "Play number %d, monotonic timestamp %llx, difference
          %lld.",conn->play_number_after_flush,inframe->timestamp,difference);
          */
          void *silence = malloc(conn->output_bytes_per_frame * conn->max_frames_per_packet *
                                 conn->output_sample_ratio);
          if (silence == NULL) {
            debug(1, "Failed to allocate memory for a flush silence buffer.");
          } else {
            // the player may change the contents of the buffer, so it has to be zeroed each time;
            // might as well malloc and freee it locally
            memset(silence, 0, conn->output_bytes_per_frame * conn->max_frames_per_packet *
                                   conn->output_sample_ratio);
            config.output->play(silence, conn->max_frames_per_packet * conn->output_sample_ratio);
            free(silence);
          }
        } else {
          int enable_dither = 0;
          if ((conn->fix_volume != 0x10000) || (conn->input_bit_depth > output_bit_depth) ||
              (config.playback_mode == ST_mono))
            enable_dither = 1;

          // here, let's transform the frame of data, if necessary

          switch (conn->input_bit_depth) {
          case 16: {
            int i, j;
            int16_t ls, rs;
            int32_t ll = 0, rl = 0;
            int16_t *inps = inbuf;
            // int16_t *outps = tbuf;
            int32_t *outpl = (int32_t *)conn->tbuf;
            for (i = 0; i < inbuflength; i++) {
              ls = *inps++;
              rs = *inps++;

              // here, do the mode stuff -- mono / reverse stereo / leftonly / rightonly
              // also, raise the 16-bit samples to 32 bits.

              switch (config.playback_mode) {
              case ST_mono: {
                int32_t both = ls + rs;
                both = both << (16 - 1); // keep all 17 bits of the sum of the 16bit left and right
                                         // -- the 17th bit will influence dithering later
                ll = both;
                rl = both;
              } break;
              case ST_reverse_stereo: {
                ll = rs;
                rl = ls;
                ll = ll << 16;
                rl = rl << 16;
              } break;
              case ST_left_only:
                rl = ls;
                ll = ls;
                ll = ll << 16;
                rl = rl << 16;
                break;
              case ST_right_only:
                ll = rs;
                rl = rs;
                ll = ll << 16;
                rl = rl << 16;
                break;
              case ST_stereo:
                ll = ls;
                rl = rs;
                ll = ll << 16;
                rl = rl << 16;
                break; // nothing extra to do
              }

              // here, replicate the samples if you're upsampling

              for (j = 0; j < conn->output_sample_ratio; j++) {
                *outpl++ = ll;
                *outpl++ = rl;
              }
            }

          } break;
          default:
            die("Shairport Sync only supports 16 bit input");
          }

          inbuflength *= conn->output_sample_ratio;

          // We have a frame of data. We need to see if we want to add or remove a frame from it to
          // keep in sync.
          // So we calculate the timing error for the first frame in the DAC.
          // If it's ahead of time, we add one audio frame to this frame to delay a subsequent frame
          // If it's late, we remove an audio frame from this frame to bring a subsequent frame
          // forward in time

          at_least_one_frame_seen = 1;

          // now, go back as far as the total latency less, say, 100 ms, and check the presence of
          // frames from then onwards

          uint32_t reference_timestamp;
          uint64_t reference_timestamp_time, remote_reference_timestamp_time;
          get_reference_timestamp_stuff(&reference_timestamp, &reference_timestamp_time,
                                        &remote_reference_timestamp_time, conn); // types okay
          int64_t rt, nt;
          rt = reference_timestamp;      // uint32_t to int64_t
          nt = inframe->given_timestamp; // uint32_t to int64_t
          rt = rt * conn->output_sample_ratio;
          nt = nt * conn->output_sample_ratio;

          uint64_t local_time_now = get_absolute_time_in_fp(); // types okay
          // struct timespec tn;
          // clock_gettime(CLOCK_MONOTONIC,&tn);
          // uint64_t
          // local_time_now=((uint64_t)tn.tv_sec<<32)+((uint64_t)tn.tv_nsec<<32)/1000000000;

          int64_t td = 0; // td is the time difference between the reference timestamp time and the
                          // present time. Only used to calculate td_in_frames
          int64_t td_in_frames = 0; // td_in_frames is the number of frames between between the
                                    // reference timestamp time and the present time

          if (local_time_now >= reference_timestamp_time) {
            td = local_time_now - reference_timestamp_time; // this is the positive value.
                                                            // Conversion is positive uint64_t to
                                                            // int64_t, thus okay
            td_in_frames = (td * config.output_rate) >> 32;
          } else {
            td = reference_timestamp_time - local_time_now; // this is the absolute value, which
                                                            // should be negated. Conversion is
                                                            // positive uint64_t to int64_t, thus
                                                            // okay.
            td_in_frames = (td * config.output_rate) >>
                           32; // use the absolute td value for the present. Types okay
            td_in_frames = -td_in_frames;
            td = -td; // should be okay, as the range of values should be very small w.r.t 64 bits
          }

          // This is the timing error for the next audio frame in the DAC, if applicable
          int64_t sync_error = 0;

          int amount_to_stuff = 0;

          // check sequencing
          if (conn->last_seqno_read == -1)
            conn->last_seqno_read =
                inframe->sequence_number; // int32_t from seq_t, i.e. uint16_t, so okay.
          else {
            conn->last_seqno_read =
                SUCCESSOR(conn->last_seqno_read); // int32_t from seq_t, i.e. uint16_t, so okay.
            if (inframe->sequence_number !=
                conn->last_seqno_read) { // seq_t, ei.e. uint16_t and int32_t, so okay
              debug(2, "Player: packets out of sequence: expected: %u, got: %u, with ab_read: %u "
                       "and ab_write: %u.",
                    conn->last_seqno_read, inframe->sequence_number, conn->ab_read, conn->ab_write);
              conn->last_seqno_read = inframe->sequence_number; // reset warning...
            }
          }

          conn->buffer_occupancy =
              seq_diff(conn->ab_read, conn->ab_write, conn->ab_read); // int32_t from int32

          if (conn->buffer_occupancy < minimum_buffer_occupancy)
            minimum_buffer_occupancy = conn->buffer_occupancy;

          if (conn->buffer_occupancy > maximum_buffer_occupancy)
            maximum_buffer_occupancy = conn->buffer_occupancy;

          // here, we want to check (a) if we are meant to do synchronisation,
          // (b) if we have a delay procedure, (c) if we can get the delay.

          // If any of these are false, we don't do any synchronisation stuff

          int resp = -1; // use this as a flag -- if negative, we can't rely on a real known delay
          current_delay = -1; // use this as a failure flag

          if (config.output->delay) {
            long l_delay;
            resp = config.output->delay(&l_delay);
            current_delay = l_delay;
            if (resp == 0) { // no error
              if (current_delay < 0) {
                debug(2, "Underrun of %lld frames reported, but ignored.", current_delay);
                current_delay =
                    0; // could get a negative value if there was underrun, but ignore it.
              }
              if (current_delay < minimum_dac_queue_size) {
                minimum_dac_queue_size = current_delay; // update for display later
              }
            } else {
              debug(2, "Delay error %d when checking running latency.", resp);
            }
          }

          if (resp >= 0) {

            uint32_t should_be_frame_32;
            local_time_to_frame(local_time_now, &should_be_frame_32, conn);
            int64_t should_be_frame = ((int64_t)should_be_frame_32) * conn->output_sample_ratio;

            // int64_t absolute_difference_in_frames = td_in_frames + rt - should_be_frame;
            // if (absolute_difference_in_frames < 0)
            //  absolute_difference_in_frames = -absolute_difference_in_frames;

            // if (absolute_difference_in_frames > 10 * conn->output_sample_ratio)
            //  debug(1, "Difference between old and new frame number is %" PRId64 " frames.",
            //        td_in_frames + rt - should_be_frame);
            // this is the actual delay, including the latency we actually want, which will
            // fluctuate a good bit about a potentially rising or falling trend.

            //            int64_t delay = td_in_frames + rt - (nt - current_delay); // all int64_t
            // cut over to the new calculation method
            int64_t delay = should_be_frame - (nt - current_delay); // all int64_t

            // td_in_frames + rt is the frame number that should be output at local_time_now.

            // This is the timing error for the next audio frame in the DAC.

            // if positive, it means that the packet will be late -- the delay is longer than
            // requested
            // if negative, the packet will be early -- the delay is less than expected.

            sync_error =
                delay - ((int64_t)conn->latency * conn->output_sample_ratio +
                         (int64_t)(config.audio_backend_latency_offset *
                                   config.output_rate)); // int64_t from int64_t - int32_t, so okay

            // debug(1,"%" PRId64 "",sync_error,inbuflength);

            // not too sure if abs() is implemented for int64_t, so we'll do it manually
            int64_t abs_sync_error = sync_error;
            if (abs_sync_error < 0)
              abs_sync_error = -abs_sync_error;

            if ((config.no_sync == 0) && (inframe->given_timestamp != 0) &&
                (config.resyncthreshold > 0.0) &&
                (abs_sync_error > config.resyncthreshold * config.output_rate)) {
              /*
              if (abs_sync_error > 3 * config.output_rate) {

                warn("Very large sync error: %" PRId64 " frames, with should_be_frame: %" PRId64
                     ",  nt: %" PRId64 ", current_delay: %" PRId64 ", given timestamp %" PRIX32
                     ", reference timestamp %" PRIX32 ", should_be_frame %" PRIX32 ".",
                     sync_error, should_be_frame, nt, current_delay, inframe->given_timestamp,
                     reference_timestamp, should_be_frame_32);
              }
              */
              sync_error_out_of_bounds++;
            } else {
              sync_error_out_of_bounds = 0;
            }

            if (sync_error_out_of_bounds > 3) {
              // debug(1, "New lost sync with source for %d consecutive packets -- flushing and "
              //          "resyncing. Error: %lld.",
              //        sync_error_out_of_bounds, sync_error);
              sync_error_out_of_bounds = 0;

              int64_t filler_length =
                  (int64_t)(config.resyncthreshold * config.output_rate); // number of samples
              if ((sync_error > 0) && (sync_error > filler_length)) {
                debug(2, "Large positive sync error: %" PRId64 ".", sync_error);
                int64_t local_frames_to_drop = sync_error / conn->output_sample_ratio;
                uint32_t frames_to_drop_sized = local_frames_to_drop;
                do_flush(inframe->given_timestamp + frames_to_drop_sized, conn);
              } else if ((sync_error < 0) && ((-sync_error) > filler_length)) {
                debug(2,
                      "Large negative sync error: %" PRId64 " with should_be_frame_32 of %" PRIu32
                      ", nt of %" PRId64 " and current_delay of %" PRId64 ".",
                      sync_error, should_be_frame_32, nt, current_delay);
                int64_t silence_length = -sync_error;
                if (silence_length > (filler_length * 5))
                  silence_length = filler_length * 5;
                size_t silence_length_sized = silence_length;
                char *long_silence = malloc(conn->output_bytes_per_frame * silence_length_sized);
                if (long_silence) {
                  memset(long_silence, 0, conn->output_bytes_per_frame * silence_length_sized);
                  debug(2, "Play a silence of %d frames.", silence_length_sized);
                  config.output->play(long_silence, silence_length_sized);
                  free(long_silence);
                } else {
                  warn("Failed to allocate memory for a long_silence buffer of %d frames for a "
                       "sync error of %d frames.",
                       silence_length_sized, sync_error);
                }
                reset_input_flow_metrics(conn);
              }
            } else {

              /*
              // before we finally commit to this frame, check its sequencing and timing
              // require a certain error before bothering to fix it...
              if (sync_error > config.tolerance * config.output_rate) { // int64_t > int, okay
                amount_to_stuff = -1;
              }
              if (sync_error < -config.tolerance * config.output_rate) {
                amount_to_stuff = 1;
              }
              */

              if (amount_to_stuff == 0) {
                // use a "V" shaped function to decide if stuffing should occur
                int64_t s = r64i();
                s = s >> 31;
                s = s * config.tolerance * config.output_rate;
                s = (s >> 32) + config.tolerance * config.output_rate; // should be a number from 0
                                                                       // to config.tolerance *
                                                                       // config.output_rate;
                if ((sync_error > 0) && (sync_error > s)) {
                  // debug(1,"Extra stuff -1");
                  amount_to_stuff = -1;
                }
                if ((sync_error < 0) && (sync_error < (-s))) {
                  // debug(1,"Extra stuff +1");
                  amount_to_stuff = 1;
                }
              }

              // try to keep the corrections definitely below 1 in 1000 audio frames

              // calculate the time elapsed since the play session started.

              if (amount_to_stuff) {
                if ((local_time_now) && (conn->first_packet_time_to_play) &&
                    (local_time_now >= conn->first_packet_time_to_play)) {

                  int64_t tp = (local_time_now - conn->first_packet_time_to_play) >>
                               32; // seconds int64_t from uint64_t which is always positive, so ok

                  if (tp < 5)
                    amount_to_stuff = 0; // wait at least five seconds
                  /*
                  else if (tp < 30) {
                    if ((random() % 1000) >
                        352) // keep it to about 1:1000 for the first thirty seconds
                      amount_to_stuff = 0;
                  }
                  */
                }
              }

              if (config.no_sync != 0)
                amount_to_stuff = 0; // no stuffing if it's been disabled

              // Apply DSP here
              if (config.loudness
#ifdef CONFIG_CONVOLUTION
                  || config.convolution
#endif
                  ) {
                int32_t *tbuf32 = (int32_t *)conn->tbuf;
                float fbuf_l[inbuflength];
                float fbuf_r[inbuflength];

                // Deinterleave, and convert to float
                int i;
                for (i = 0; i < inbuflength; ++i) {
                  fbuf_l[i] = tbuf32[2 * i];
                  fbuf_r[i] = tbuf32[2 * i + 1];
                }

#ifdef CONFIG_CONVOLUTION
                // Apply convolution
                if (config.convolution) {
                  convolver_process_l(fbuf_l, inbuflength);
                  convolver_process_r(fbuf_r, inbuflength);

                  float gain = pow(10.0, config.convolution_gain / 20.0);
                  for (i = 0; i < inbuflength; ++i) {
                    fbuf_l[i] *= gain;
                    fbuf_r[i] *= gain;
                  }
                }
#endif

                if (config.loudness) {
                  // Apply volume and loudness
                  // Volume must be applied here because the loudness filter will increase the
                  // signal level and it would saturate the int32_t otherwise
                  float gain = conn->fix_volume / 65536.0f;
                  // float gain_db = 20 * log10(gain);
                  // debug(1, "Applying soft volume dB: %f k: %f", gain_db, gain);

                  for (i = 0; i < inbuflength; ++i) {
                    fbuf_l[i] = loudness_process(&loudness_l, fbuf_l[i] * gain);
                    fbuf_r[i] = loudness_process(&loudness_r, fbuf_r[i] * gain);
                  }
                }

                // Interleave and convert back to int32_t
                for (i = 0; i < inbuflength; ++i) {
                  tbuf32[2 * i] = fbuf_l[i];
                  tbuf32[2 * i + 1] = fbuf_r[i];
                }
              }

              if ((current_delay < DAC_BUFFER_QUEUE_MINIMUM_LENGTH) ||
                  (config.packet_stuffing == ST_basic)) {
                play_samples =
                    stuff_buffer_basic_32((int32_t *)conn->tbuf, inbuflength, config.output_format,
                                          conn->outbuf, amount_to_stuff, enable_dither, conn);
              }
#ifdef CONFIG_SOXR
              else if (config.packet_stuffing == ST_soxr) {
                //                if (amount_to_stuff) debug(1,"Soxr stuff...");
                play_samples = stuff_buffer_soxr_32((int32_t *)conn->tbuf, (int32_t *)conn->sbuf,
                                                    inbuflength, config.output_format, conn->outbuf,
                                                    amount_to_stuff, enable_dither, conn);
              }
#endif

              /*
              {
                int co;
                int is_silent=1;
                short *p = outbuf;
                for (co=0;co<play_samples;co++) {
                  if (*p!=0)
                    is_silent=0;
                  p++;
                }
                if (is_silent)
                  debug(1,"Silence!");
              }
              */

              if (conn->outbuf == NULL)
                debug(1, "NULL outbuf to play -- skipping it.");
              else {
                if (play_samples == 0)
                  debug(1, "play_samples==0 skipping it (1).");
                else
                  config.output->play(conn->outbuf, play_samples);
              }

              // check for loss of sync
              // timestamp of zero means an inserted silent frame in place of a missing frame
              /*
              if ((config.no_sync == 0) && (inframe->timestamp != 0) &&
                  && (config.resyncthreshold > 0.0) &&
                  (abs_sync_error > config.resyncthreshold * config.output_rate)) {
                sync_error_out_of_bounds++;
                // debug(1,"Sync error out of bounds: Error: %lld; previous error: %lld; DAC: %lld;
                // timestamp: %llx, time now
                //
              %llx",sync_error,previous_sync_error,current_delay,inframe->timestamp,local_time_now);
                if (sync_error_out_of_bounds > 3) {
                  debug(1, "Lost sync with source for %d consecutive packets -- flushing and "
                           "resyncing. Error: %lld.",
                        sync_error_out_of_bounds, sync_error);
                  sync_error_out_of_bounds = 0;
                  player_flush(nt, conn);
                }
              } else {
                sync_error_out_of_bounds = 0;
              }
              */
            }
          } else {
            // if there is no delay procedure, or it's not working or not allowed, there can be no
            // synchronising
            play_samples =
                stuff_buffer_basic_32((int32_t *)conn->tbuf, inbuflength, config.output_format,
                                      conn->outbuf, 0, enable_dither, conn);
            if (conn->outbuf == NULL)
              debug(1, "NULL outbuf to play -- skipping it.");
            else
              config.output->play(conn->outbuf, play_samples); // remove the (short*)!
          }

          // mark the frame as finished
          inframe->given_timestamp = 0;
          inframe->sequence_number = 0;

          // debug(1,"Sync error %lld frames. Amount to stuff %d." ,sync_error,amount_to_stuff);

          // new stats calculation. We want a running average of sync error, drift, adjustment,
          // number of additions+subtractions

          // this is a misleading hack -- the statistics should include some data on the number of
          // valid samples and the number of times sync wasn't checked due to non availability of a
          // delay figure.
          // for the present, stats are only updated when sync has been checked
          if (sync_error != -1) {
            if (number_of_statistics == trend_interval) {
              // here we remove the oldest statistical data and take it from the summaries as well
              tsum_of_sync_errors -= statistics[oldest_statistic].sync_error;
              tsum_of_drifts -= statistics[oldest_statistic].drift;
              if (statistics[oldest_statistic].correction > 0)
                tsum_of_insertions_and_deletions -= statistics[oldest_statistic].correction;
              else
                tsum_of_insertions_and_deletions += statistics[oldest_statistic].correction;
              tsum_of_corrections -= statistics[oldest_statistic].correction;
              oldest_statistic = (oldest_statistic + 1) % trend_interval;
              number_of_statistics--;
            }

            statistics[newest_statistic].sync_error = sync_error;
            statistics[newest_statistic].correction = conn->amountStuffed;

            if (number_of_statistics == 0)
              statistics[newest_statistic].drift = 0;
            else
              statistics[newest_statistic].drift =
                  sync_error - previous_sync_error - previous_correction;

            previous_sync_error = sync_error;
            previous_correction = conn->amountStuffed;

            tsum_of_sync_errors += sync_error;
            tsum_of_drifts += statistics[newest_statistic].drift;
            if (conn->amountStuffed > 0) {
              tsum_of_insertions_and_deletions += conn->amountStuffed;
            } else {
              tsum_of_insertions_and_deletions -= conn->amountStuffed;
            }
            tsum_of_corrections += conn->amountStuffed;
            conn->session_corrections += conn->amountStuffed;

            newest_statistic = (newest_statistic + 1) % trend_interval;
            number_of_statistics++;
          }
        }
        if (play_number % print_interval == 0) {

          // here, calculate the input and output frame rates, where possible, even if statistics
          // have not been requested
          // this is to calculate them in case they are needed by the D-Bus interface or elsewhere.

          if (conn->input_frame_rate_starting_point_is_valid) {
            uint64_t elapsed_reception_time, frames_received;
            elapsed_reception_time =
                conn->frames_inward_measurement_time - conn->frames_inward_measurement_start_time;
            frames_received = conn->frames_inward_frames_received_at_measurement_time -
                              conn->frames_inward_frames_received_at_measurement_start_time;
            conn->input_frame_rate =
                (1.0 * frames_received) /
                elapsed_reception_time; // an IEEE double calculation with two 64-bit integers
            conn->input_frame_rate =
                conn->input_frame_rate * (uint64_t)0x100000000; // this should just change the
                                                                // [binary] exponent in the IEEE FP
                                                                // representation; the mantissa
                                                                // should be unaffected.
          } else {
            conn->input_frame_rate = 0.0;
          }

          if ((config.output->delay) && (config.no_sync == 0) && (config.output->rate_info)) {
            uint64_t elapsed_play_time, frames_played;
            if (config.output->rate_info(&elapsed_play_time, &frames_played) == 0)
              conn->frame_rate_status = 1;
            else
              conn->frame_rate_status = 0;
            if (conn->frame_rate_status) {
              conn->frame_rate =
                  (1.0 * frames_played) /
                  elapsed_play_time; // an IEEE double calculation with two 64-bit integers
              conn->frame_rate =
                  conn->frame_rate * (uint64_t)0x100000000; // this should just change the [binary]
              // exponent in the IEEE FP representation;
              // the mantissa should be unaffected.
            } else {
              conn->frame_rate = 0.0;
            }
          }

          // we can now calculate running averages for sync error (frames), corrections (ppm),
          // insertions plus deletions (ppm), drift (ppm)
          double moving_average_sync_error = (1.0 * tsum_of_sync_errors) / number_of_statistics;
          double moving_average_correction = (1.0 * tsum_of_corrections) / number_of_statistics;
          double moving_average_insertions_plus_deletions =
              (1.0 * tsum_of_insertions_and_deletions) / number_of_statistics;
          // double moving_average_drift = (1.0 * tsum_of_drifts) / number_of_statistics;
          // if ((play_number/print_interval)%20==0)
          if (config.statistics_requested) {
            if (at_least_one_frame_seen) {

              if ((config.output->delay)) {
                if (config.no_sync == 0) {
                  inform("%*.2f,"        /* Sync error in milliseconds */
                         "%*.1f,"        /* net correction in ppm */
                         "%*.1f,"        /* corrections in ppm */
                         "%*d,"          /* total packets */
                         "%*" PRIu64 "," /* missing packets */
                         "%*" PRIu64 "," /* late packets */
                         "%*" PRIu64 "," /* too late packets */
                         "%*" PRIu64 "," /* resend requests */
                         "%*" PRId64 "," /* min DAC queue size */
                         "%*" PRId32 "," /* min buffer occupancy */
                         "%*" PRId32 "," /* max buffer occupancy */
                         "%*.2f,"        /* source nominal frame rate */
                         "%*.2f,"        /* source actual (average) frame rate */
                         "%*.2f,"        /* output frame rate */
                         "%*.2f,"        /* source clock drift */
                         "%*d,"          /* source clock drift sample count */
                         "%*.2f",        /* rough calculated correction in ppm */
                         10,
                         1000 * moving_average_sync_error / config.output_rate, 10,
                         moving_average_correction * 1000000 / (352 * conn->output_sample_ratio),
                         10, moving_average_insertions_plus_deletions * 1000000 /
                                 (352 * conn->output_sample_ratio),
                         12, play_number, 7, conn->missing_packets, 7, conn->late_packets, 7,
                         conn->too_late_packets, 7, conn->resend_requests, 7,
                         minimum_dac_queue_size, 5, minimum_buffer_occupancy, 5,
                         maximum_buffer_occupancy, 11, conn->remote_frame_rate, 11,
                         conn->input_frame_rate, 11, conn->frame_rate, 10,
                         (conn->local_to_remote_time_gradient - 1.0) * 1000000, 6,
                         conn->local_to_remote_time_gradient_sample_count, 10,
                         (conn->frame_rate > 0.0)
                             ? ((conn->frame_rate -
                                 conn->remote_frame_rate * conn->output_sample_ratio *
                                     conn->local_to_remote_time_gradient) *
                                1000000) /
                                   conn->frame_rate
                             : 0.0);
                } else {
                  inform("%*.2f,"        /* Sync error in milliseconds */
                         "%*d,"          /* total packets */
                         "%*" PRIu64 "," /* missing packets */
                         "%*" PRIu64 "," /* late packets */
                         "%*" PRIu64 "," /* too late packets */
                         "%*" PRIu64 "," /* resend requests */
                         "%*" PRId64 "," /* min DAC queue size */
                         "%*" PRId32 "," /* min buffer occupancy */
                         "%*" PRId32 "," /* max buffer occupancy */
                         "%*.2f,"        /* source nominal frame rate */
                         "%*.2f,"        /* source actual (average) frame rate */
                         "%*.2f,"        /* source clock drift */
                         "%*d",          /* source clock drift sample count */
                         10,
                         1000 * moving_average_sync_error / config.output_rate, 12, play_number, 7,
                         conn->missing_packets, 7, conn->late_packets, 7, conn->too_late_packets, 7,
                         conn->resend_requests, 7, minimum_dac_queue_size, 5,
                         minimum_buffer_occupancy, 5, maximum_buffer_occupancy, 11,
                         conn->remote_frame_rate, 11, conn->input_frame_rate, 10,
                         (conn->local_to_remote_time_gradient - 1.0) * 1000000, 6,
                         conn->local_to_remote_time_gradient_sample_count);
                }
              } else {
                inform("%*.2f,"        /* Sync error in milliseconds */
                       "%*d,"          /* total packets */
                       "%*" PRIu64 "," /* missing packets */
                       "%*" PRIu64 "," /* late packets */
                       "%*" PRIu64 "," /* too late packets */
                       "%*" PRIu64 "," /* resend requests */
                       "%*" PRId32 "," /* min buffer occupancy */
                       "%*" PRId32 "," /* max buffer occupancy */
                       "%*.2f,"        /* source nominal frame rate */
                       "%*.2f,"        /* source actual (average) frame rate */
                       "%*.2f,"        /* source clock drift */
                       "%*d",          /* source clock drift sample count */
                       10,
                       1000 * moving_average_sync_error / config.output_rate, 12, play_number, 7,
                       conn->missing_packets, 7, conn->late_packets, 7, conn->too_late_packets, 7,
                       conn->resend_requests, 5, minimum_buffer_occupancy, 5,
                       maximum_buffer_occupancy, 11, conn->remote_frame_rate, 11,
                       conn->input_frame_rate, 10,
                       (conn->local_to_remote_time_gradient - 1.0) * 1000000, 6,
                       conn->local_to_remote_time_gradient_sample_count);
              }
            } else {
              inform("No frames received in the last sampling interval.");
            }
          }
          minimum_dac_queue_size = INT64_MAX;   // hack reset
          maximum_buffer_occupancy = INT32_MIN; // can't be less than this
          minimum_buffer_occupancy = INT32_MAX; // can't be more than this
          at_least_one_frame_seen = 0;
        }
      }
    }
  }

  debug(1, "This should never be called.");
  pthread_cleanup_pop(1); // pop the cleanup handler
//  debug(1, "This should never be called either.");
//  pthread_cleanup_pop(1); // pop the initial cleanup handler
  pthread_exit(NULL);
}

// takes the volume as specified by the airplay protocol
void player_volume_without_notification(double airplay_volume, rtsp_conn_info *conn) {

  // no cancellation points here if we assume that the mute call to the back end has no cancellation
  // points

  // The volume ranges -144.0 (mute) or -30 -- 0. See
  // http://git.zx2c4.com/Airtunes2/about/#setting-volume
  // By examination, the -30 -- 0 range is linear on the slider; i.e. the slider is calibrated in 30
  // equal increments. Since the human ear's response is roughly logarithmic, we imagine these to
  // be power dB, i.e. from -30dB to 0dB.

  // We may have a hardware mixer, and if so, we will give it priority.
  // If a desired volume range is given, then we will try to accommodate it from
  // the top of the hardware mixer's range downwards.

  // If no desired volume range is given, we will use the native resolution of the hardware mixer,
  // if any,
  // or failing that, the software mixer. The software mixer has a range of from -96.3 dB up to 0
  // dB,
  // corresponding to a multiplier of 1 to 65535.

  // Otherwise, we will accommodate the desired volume range in the combination of the software and
  // hardware mixer
  // Intuitively (!), it seems best to give the hardware mixer as big a role as possible, so
  // we will use its full range and then accommodate the rest of the attenuation in software.
  // A problem is that we don't know whether the lowest hardware volume actually mutes the output
  // so we must assume that it does, and for this reason, the volume control goes at the "bottom" of
  // the adjustment range

  // The dB range of a value from 1 to 65536 is about 96.3 dB (log10 of 65536 is 4.8164).
  // Since the levels correspond with amplitude, they correspond to voltage, hence voltage dB,
  // or 20 times the log of the ratio. Then multiplied by 100 for convenience.
  // Thus, we ask our vol2attn function for an appropriate dB between -96.3 and 0 dB and translate
  // it back to a number.

  int32_t hw_min_db, hw_max_db, hw_range_db, min_db,
      max_db; // hw_range_db is a flag; if 0 means no mixer

  if (config.output->parameters) { // no cancellation points in here
    audio_parameters audio_information;
    // have a hardware mixer
    config.output->parameters(&audio_information);
    hw_max_db = audio_information.maximum_volume_dB;
    hw_min_db = audio_information.minimum_volume_dB;
    hw_range_db = hw_max_db - hw_min_db;
  } else {
    // don't have a hardware mixer
    hw_max_db = hw_min_db = hw_range_db = 0;
  }

  int32_t sw_min_db = -9630;
  int32_t sw_max_db = 0;
  int32_t sw_range_db = sw_max_db - sw_min_db;
  int32_t desired_range_db = 0; // this is also used as a flag; if 0 means no desired range

  if (config.volume_range_db)
    desired_range_db = (int32_t)trunc(config.volume_range_db * 100);

  // This is wrong, I think -- it doesn't work properly if the volume range is composite and you
  // want to set a maximum value which should affect the hardware mixer.

  if (config.volume_max_db_set) {
    if (hw_range_db) {
      if (((config.volume_max_db * 100) < hw_max_db) &&
          ((config.volume_max_db * 100) > hw_min_db)) {
        hw_max_db = (int)config.volume_max_db * 100;
        hw_range_db = hw_max_db - hw_min_db;
      } else {
        inform("The volume_max_db setting is out of range of the hardware mixers's limits of %d dB "
               "to %d dB. It will be ignored.",
               (int)(hw_max_db / 100), (int)(hw_min_db / 100));
      }
    } else {
      if (((config.volume_max_db * 100) < sw_max_db) &&
          ((config.volume_max_db * 100) > sw_min_db)) {
        sw_max_db = (int)config.volume_max_db * 100;
        sw_range_db = sw_max_db - sw_min_db;
      } else {
        inform("The volume_max_db setting is out of range of the software attenuation's limits of "
               "0 dB to -96.3 dB. It will be ignored.");
      }
    }
  }

  if (desired_range_db) {
    // debug(1,"An attenuation range of %d is requested.",desired_range_db);
    // we have a desired volume range.
    if (hw_range_db) {
      // we have a hardware mixer
      if (hw_range_db >= desired_range_db) {
        // the hardware mixer can accommodate the desired range
        max_db = hw_max_db;
        min_db = max_db - desired_range_db;
      } else {
        // we have a hardware mixer and a desired range greater than the mixer's range.
        if ((hw_range_db + sw_range_db) < desired_range_db) {
          inform("The volume attenuation range %f is greater than can be accommodated by the "
                 "hardware and software -- set to %f.",
                 config.volume_range_db, hw_range_db + sw_range_db);
          desired_range_db = hw_range_db + sw_range_db;
        }
        min_db = hw_min_db;
        max_db = min_db + desired_range_db;
      }
    } else {
      // we have a desired volume range and no hardware mixer
      if (sw_range_db < desired_range_db) {
        inform("The volume attenuation range %f is greater than can be accommodated by the "
               "software -- set to %f.",
               config.volume_range_db, sw_range_db);
        desired_range_db = sw_range_db;
      }
      max_db = sw_max_db;
      min_db = max_db - desired_range_db;
    }
  } else {
    // we do not have a desired volume range, so use the mixer's volume range, if there is one.
    // debug(1,"No attenuation range requested.");
    if (hw_range_db) {
      min_db = hw_min_db;
      max_db = hw_max_db;
    } else {
      min_db = sw_min_db;
      max_db = sw_max_db;
    }
  }

  /*
    if (config.volume_max_db_set) {
      if ((config.volume_max_db*100<=max_db) && (config.volume_max_db*100>=min_db)) {
        debug(1,"Reducing the maximum volume from %d to %d.",max_db/100,config.volume_max_db);
        max_db = (int)(config.volume_max_db*100);
      } else {
        inform("The value of volume_max_db is invalid. It must be in the range %d to
    %d.",max_db,min_db);
      }
    }
  */
  double hardware_attenuation = 0.0, software_attenuation = 0.0;
  double scaled_attenuation = hw_min_db + sw_min_db;

  // now, we can map the input to the desired output volume
  if ((airplay_volume == -144.0) && (config.ignore_volume_control == 0)) {
    // do a mute
    // needed even with hardware mute, as when sound is unmuted it might otherwise be very loud.
    hardware_attenuation = hw_min_db;
    if (config.output->mute) {
      // allow the audio material to reach the mixer, but mute the mixer
      // it the mute is removed externally, the material with be there
      software_attenuation = sw_max_db - (max_db - hw_max_db); // e.g. if the hw_max_db  is +4 and
                                                               // the max is +40, this will be -36
                                                               // (all by 100, of course)
      // debug(1,"Mute, with hardware mute and software_attenuation set to
      // %d.",software_attenuation);
      config.output->mute(1); // use real mute if it's there
    } else {
      if (config.output->volume == NULL) { // if there is also no hardware volume control
        software_attenuation = sw_min_db;  // set any software output to zero too
        // debug(1,"Mute, with no hardware mute and software_attenuation set to
        // %d.",software_attenuation);
      }
    }
  } else {
    if (config.output->mute)
      config.output->mute(0); // unmute mute if it's there
    if (config.ignore_volume_control == 1)
      scaled_attenuation = max_db;
    else if (config.volume_control_profile == VCP_standard)
      scaled_attenuation = vol2attn(airplay_volume, max_db, min_db); // no cancellation points
    else if (config.volume_control_profile == VCP_flat)
      scaled_attenuation = flat_vol2attn(airplay_volume, max_db, min_db); // no cancellation points
    else
      debug(1, "Unrecognised volume control profile");

    if (hw_range_db) {
      // if there is a hardware mixer
      if (scaled_attenuation <= hw_max_db) {
        // the attenuation is so low that's it's in the hardware mixer's range
        // debug(1,"Attenuation all taken care of by the hardware mixer.");
        hardware_attenuation = scaled_attenuation;
        software_attenuation = sw_max_db - (max_db - hw_max_db); // e.g. if the hw_max_db  is +4 and
                                                                 // the max is +40, this will be -36
                                                                 // (all by 100, of course)
      } else {
        // debug(1,"Attenuation taken care of by hardware and software mixer.");
        hardware_attenuation = hw_max_db; // the hardware mixer is turned up full
        software_attenuation = sw_max_db - (max_db - scaled_attenuation);
      }
    } else {
      // if there is no hardware mixer, the scaled_volume is the software volume
      // debug(1,"Attenuation all taken care of by the software mixer.");
      software_attenuation = scaled_attenuation;
    }
  }

  if ((config.output->volume) && (hw_range_db)) {
    config.output->volume(hardware_attenuation); // otherwise set the output to the lowest value
    // debug(1,"Hardware attenuation set to %f for airplay volume of
    // %f.",hardware_attenuation,airplay_volume);
  }
  double temp_fix_volume = 65536.0 * pow(10, software_attenuation / 2000);
  // debug(1,"Software attenuation set to %f, i.e %f out of 65,536, for airplay volume of
  // %f",software_attenuation,temp_fix_volume,airplay_volume);

  conn->fix_volume = temp_fix_volume;
  memory_barrier(); // no cancellation points

  if (config.loudness)
    loudness_set_volume(software_attenuation / 100);

  if (config.logOutputLevel) {
    inform("Output Level set to: %.2f dB.", scaled_attenuation / 100.0);
  }

#ifdef CONFIG_METADATA
  char *dv = malloc(128); // will be freed in the metadata thread
  if (dv) {
    memset(dv, 0, 128);
    if (config.ignore_volume_control == 1)
      snprintf(dv, 127, "%.2f,%.2f,%.2f,%.2f", airplay_volume, 0.0, 0.0, 0.0);
    else
      snprintf(dv, 127, "%.2f,%.2f,%.2f,%.2f", airplay_volume, scaled_attenuation / 100.0,
               min_db / 100.0, max_db / 100.0);
    send_ssnc_metadata('pvol', dv, strlen(dv), 1);
  }
#endif

  // here, store the volume for possible use in the future
  config.airplay_volume = airplay_volume;
}

void player_volume(double airplay_volume, rtsp_conn_info *conn) {
  command_set_volume(airplay_volume);
  player_volume_without_notification(airplay_volume, conn);
}

void do_flush(uint32_t timestamp, rtsp_conn_info *conn) {

  debug(3, "Flush requested up to %u. It seems as if 0 is special.", timestamp);
  debug_mutex_lock(&conn->flush_mutex, 1000, 1);
  conn->flush_requested = 1;
  // if (timestamp!=0)
  conn->flush_rtp_timestamp = timestamp; // flush all packets up to (and including?) this
  // conn->play_segment_reference_frame = 0;
  reset_input_flow_metrics(conn);
  debug_mutex_unlock(&conn->flush_mutex, 3);
  debug(3, "Flush request made.");
}

void player_flush(uint32_t timestamp, rtsp_conn_info *conn) {
  debug(3, "player_flush");
  do_flush(timestamp, conn);
#ifdef CONFIG_METADATA
  // only send a flush metadata message if the first packet has been seen -- it's a bogus message
  // otherwise
  if (conn->first_packet_timestamp) {
    debug(2, "pfls");
    send_ssnc_metadata('pfls', NULL, 0, 1); // contains cancellation points
  }
#endif
}

int player_play(rtsp_conn_info *conn) {
  // need to use conn in place of stream below. Need to put the stream as a parameter to he
  if (conn->player_thread != NULL)
    die("Trying to create a second player thread for this RTSP session");
  if (config.buffer_start_fill > BUFFER_FRAMES)
    die("specified buffer starting fill %d > buffer size %d", config.buffer_start_fill,
        BUFFER_FRAMES);
  command_start();
  pthread_t *pt = malloc(sizeof(pthread_t));
  if (pt == NULL)
    die("Couldn't allocate space for pthread_t");
  conn->player_thread = pt;
  size_t size = (PTHREAD_STACK_MIN + 256 * 1024);
  pthread_attr_t tattr;
  pthread_attr_init(&tattr);
  int rc = pthread_attr_setstacksize(&tattr, size);
  if (rc)
    debug(1, "Error setting stack size for player_thread: %s", strerror(errno));
  // finished initialising.
  rc = pthread_create(pt, &tattr, player_thread_func, (void *)conn);
  if (rc)
    debug(1, "Error creating player_thread: %s", strerror(errno));
  pthread_attr_destroy(&tattr);
#ifdef CONFIG_METADATA
  debug(2, "pbeg");
  send_ssnc_metadata('pbeg', NULL, 0, 1); // contains cancellation points
#endif
  return 0;
}

int player_stop(rtsp_conn_info *conn) {
  // note -- this may be called from another connection thread.
  int dl = debuglev;
  debuglev = 3;
  debug(3, "player_stop");
  if (conn->player_thread) {
    debug(2, "player_thread cancel...");
    pthread_cancel(*conn->player_thread);
    debug(2, "player_thread join...");
    pthread_join(*conn->player_thread, NULL);
    debug(2, "player_thread joined.");
    free(conn->player_thread);
    conn->player_thread = NULL;
#ifdef CONFIG_METADATA
    debug(2, "pend");
    send_ssnc_metadata('pend', NULL, 0, 1); // contains cancellation points
#endif
    debuglev = dl;
    command_stop();
    return 0;
  } else {
    debug(3, "Connection %d: player thread already deleted.", conn->connection_number);
    debuglev = dl;
    return -1;
  }
}<|MERGE_RESOLUTION|>--- conflicted
+++ resolved
@@ -832,30 +832,6 @@
     if (conn->ab_synced) {
       curframe = conn->audio_buffer + BUFIDX(conn->ab_read);
 
-<<<<<<< HEAD
-          if ((conn->flush_rtp_timestamp != 0) &&
-              (curframe->given_timestamp != conn->flush_rtp_timestamp) &&
-              (modulo_32_offset(curframe->given_timestamp, conn->flush_rtp_timestamp) <
-               conn->input_rate * 10)) { // if it's less than ten seconds
-            debug(2, "Dropping flushed packet in buffer_get_frame, seqno %u, timestamp %" PRIu32
-                     ", flushing to "
-                     "timestamp: %" PRIu32 ".",
-                  curframe->sequence_number, curframe->given_timestamp, conn->flush_rtp_timestamp);
-            curframe->ready = 0;
-            curframe->resend_level = 0;
-            flush_limit += curframe->length;
-            conn->ab_read = SUCCESSOR(conn->ab_read);
-            conn->initial_reference_time = 0;
-            conn->initial_reference_timestamp = 0;
-          }
-          if ((conn->flush_rtp_timestamp != 0) &&
-              (modulo_32_offset(conn->flush_rtp_timestamp, curframe->given_timestamp) >
-               conn->input_rate / 5) &&
-              (modulo_32_offset(conn->flush_rtp_timestamp, curframe->given_timestamp) <
-               conn->input_rate * 10)) {
-            debug(2, "Dropping flush request in buffer_get_frame");
-            conn->flush_rtp_timestamp = 0;
-=======
       if ((conn->ab_read != conn->ab_write) &&
           (curframe->ready)) { // it could be synced and empty, under
                                // exceptional circumstances, with the
@@ -871,7 +847,6 @@
             }
           } else {
             debug(1, "Inconsistent sequence numbers detected");
->>>>>>> d3aca80c
           }
         }
 
