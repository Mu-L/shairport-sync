--- conflicted
+++ resolved
@@ -78,11 +78,7 @@
   /* Called whenever a service has been resolved successfully or timed out */
   switch (event) {
   case AVAHI_RESOLVER_FAILURE:
-<<<<<<< HEAD
-    debug(3, "(Resolver) Failed to resolve service '%s' of type '%s' in domain '%s': %s.", name,
-=======
     debug(2, "(Resolver) Failed to resolve service '%s' of type '%s' in domain '%s': %s.", name,
->>>>>>> 1881beb5
           type, domain, avahi_strerror(avahi_client_errno(avahi_service_resolver_get_client(r))));
     break;
   case AVAHI_RESOLVER_FOUND: {
@@ -91,19 +87,10 @@
     char *dacpid = strstr(name, "iTunes_Ctrl_");
     if (dacpid) {
       dacpid += strlen("iTunes_Ctrl_");
-<<<<<<< HEAD
-      if (strcmp(dacpid, conn->dacp_id) == 0) {
-        if (conn->dacp_port != port) {
-          debug(3, "Client's DACP port: %u.", port);
-          conn->dacp_port = port;
-#if defined(HAVE_DBUS) || defined(HAVE_MPRIS)
-          set_dacp_server_information(conn);
-=======
       if (strcmp(dacpid, dbs->dacp_id) == 0) {
         debug(3, "Client's DACP port: %u.", port);
 #ifdef HAVE_DACP_CLIENT
         dacp_monitor_port_update_callback(dacpid, port);
->>>>>>> 1881beb5
 #endif
 #ifdef CONFIG_METADATA
         char portstring[20];
@@ -145,27 +132,12 @@
     break;
   case AVAHI_BROWSER_REMOVE:
     debug(3, "(Browser) REMOVE: service '%s' of type '%s' in domain '%s'.", name, type, domain);
-<<<<<<< HEAD
-    char *dacpid = strstr(name, "iTunes_Ctrl_");
-    if (dacpid) {
-      dacpid += strlen("iTunes_Ctrl_");
-      if (strcmp(dacpid, conn->dacp_id) == 0) {
-        if (conn->dacp_id != 0) {
-          debug(1, "Client's DACP status withdrawn.");
-          conn->dacp_port = 0;
-#if defined(HAVE_DBUS) || defined(HAVE_MPRIS)          
-          set_dacp_server_information(conn); // this will have the effect of telling the scanner that the DACP server is no longer working
-#endif
-        }
-      }
-=======
 #ifdef HAVE_DACP_CLIENT
     char *dacpid = strstr(name, "iTunes_Ctrl_");
     if (dacpid) {
       dacpid += strlen("iTunes_Ctrl_");
       if (strcmp(dacpid, dbs->dacp_id) == 0)
         dacp_monitor_port_update_callback(dbs->dacp_id, 0); // say the port is withdrawn
->>>>>>> 1881beb5
     } else {
       debug(1, "Browse callback: Can't see a DACP string in a DACP Record!");
     }
