--- conflicted
+++ resolved
@@ -46,8 +46,5 @@
 .DS_Store
 shairport-sync.xcodeproj
 
-<<<<<<< HEAD
 # version string generation
 gitversion.h
-=======
->>>>>>> f496ca66
