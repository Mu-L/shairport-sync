--- conflicted
+++ resolved
@@ -394,11 +394,7 @@
           debug(1, "Volume control \"%s\" has dB volume from %f to %f.", alsa_mix_ctrl,
                 (1.0 * alsa_mix_mindb) / 100.0, (1.0 * alsa_mix_maxdb) / 100.0);
           has_softvol = 1;
-<<<<<<< HEAD
           audio_alsa.volume = &volume; // insert the volume function now we know it can do dB stuff
-=======
-          audio_alsa.volume = &volume;
->>>>>>> 346ec1ee
           audio_alsa.parameters = &parameters; // likewise the parameters stuff
         } else {
           debug(1, "Cannot get the dB range from the volume control \"%s\"", alsa_mix_ctrl);
