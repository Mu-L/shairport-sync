// Sample Configuration File for Shairport Sync
// Commented out settings are generally the defaults, except where noted.

// General Settings
general =
{
//	name = "%H"; // This means "Hostname" -- see below. This is the name the service will advertise to iTunes.
//	The default is "Hostname" -- i.e. the machine's hostname with the first letter capitalised (ASCII only.)
//	You can use the following substitutions:
//	%h for the hostname,
//	%H for the Hostname (i.e. with first letter capitalised (ASCII only)),
<<<<<<< HEAD
//	%v for the version number, e.g. 2.8.5 and
//	%V for the full version string, e.g. 2.8.5-OpenSSL-Avahi-ALSA-soxr-metadata-sysconfdir:/etc
=======
//	%v for the version number, e.g. 3.0 and
//	%V for the full version string, e.g. 3.0-OpenSSL-Avahi-ALSA-soxr-metadata-sysconfdir:/etc
>>>>>>> f4ed073c
//	Overall length can not exceed 50 characters. Example: "Shairport Sync %v on %H".
//	password = "secret"; // leave this commented out if you don't want to require a password
//	interpolation = "basic"; // aka "stuffing". Default is "basic", alternative is "soxr". Use "soxr" only if you have a reasonably fast processor.
//	output_backend = "alsa"; // Run "shairport-sync -h" to get a list of all output_backends, e.g. "alsa", "pipe", "stdout". The default is the first one.
//	mdns_backend = "avahi"; // Run "shairport-sync -h" to get a list of all mdns_backends. The default is the first one.
//	port = 5000; // Listen for service requests on this port
// 	udp_port_base = 6001; // start allocating UDP ports from this port number when needed
//	udp_port_range = 100; // look for free ports in this number of places, starting at the UDP port base (only three are needed).
//	statistics = "no"; // set to "yes" to print statistics in the log
//	drift_tolerance_in_seconds = 0.002; // allow a timing error of this number of seconds of drift away from exact synchronisation before attempting to correct it
//	resync_threshold_in_seconds = 0.050; // a synchronisation error greater than this number of seconds will cause resynchronisation; 0 disables it
//	log_verbosity = 0; // "0" means no debug verbosity, "3" is most verbose.
//	ignore_volume_control = "no"; // set this to "yes" if you want the volume to be at 100% no matter what the source's volume control is set to.
<<<<<<< HEAD
//	volume_range_db = 60 ; // use this to set the range, in dB, you want between the maximum volume and the minimum volume. Range is 30 to 150 dB. Leave it commented out to use mixer's native range.
//	regtype = "_raop._tcp"; // Use this advanced setting to set the service type and transport to be advertised by Zeroconf/Bonjour. Default is "_raop._tcp".
//	playback_mode = "stereo"; // This can be "stereo" or "mono". Default is "stereo".
=======
//	volume_range_db = 60 ; // use this advanced setting to set the range, in dB, you want between the maximum volume and the minimum volume. Range is 30 to 150 dB. Leave it commented out to use mixer's native range.
//	volume_max_db = 0.0 ; // use this advanced setting, which must have a decimal point in it, to set the maximum volume, in dB, you wish to use.
//		The setting is for the hardware mixer, if chosen, or the software mixer otherwise. The value must be in the mixer's range (0.0 to -96.2 for the software mixer).
//		Leave it commented out to use mixer's maximum volume.
//	regtype = "_raop._tcp"; // Use this advanced setting to set the service type and transport to be advertised by Zeroconf/Bonjour. Default is "_raop._tcp".
//	playback_mode = "stereo"; // This can be "stereo", "mono", "reverse stereo", "both left" or "both right". Default is "stereo".
//	alac_decoder = "hammerton"; // This can be "hammerton" or "apple". This advanced setting allows you to choose
//		the original Shairport decoder by David Hammerton or the Apple Lossless Audio Codec (ALAC) decoder written by Apple.
//	interface = "name"; // Use this advanced setting to specify the interface on which Shairport Sync should provide its service. Leave it commented out to get the default, which is to select the interface(s) automatically.
>>>>>>> f4ed073c
};

// How to deal with metadata, including artwork
metadata =
{
//	enabled = "no"; // set this to yes to get Shairport Sync to solicit metadata from the source and to pass it on via a pipe
//	include_cover_art = "no"; // set to "yes" to get Shairport Sync to solicit cover art from the source and pass it via the pipe. You must also set "enabled" to "yes".
//	pipe_name = "/tmp/shairport-sync-metadata";
//	pipe_timeout = 5000; // wait for this number of milliseconds for a blocked pipe to unblock before giving up
//      socket_address = "226.0.0.1"; // if set to a host name or IP address, UDP packets containing metadata will be sent to this address. May be a multicast address. "socket-port" must be non-zero and "enabled" must be set to yes"
//      socket_port = 5555; // if socket_address is set, the port to send UDP packets to
//      socket_msglength = 65000; // the maximum packet size for any UDP metadata. This will be clipped to be between 500 or 65000. The default is 500.
};

// Advanced parameters for controlling how a Shairport Sync runs
sessioncontrol = 
{
//	run_this_before_play_begins = "/full/path/to/application and args"; // make sure the application has executable permission. It it's a script, include the #!... stuff on the first line
//	run_this_after_play_ends = "/full/path/to/application and args"; // make sure the application has executable permission. It it's a script, include the #!... stuff on the first line
//	wait_for_completion = "no"; // set to "yes" to get Shairport Sync to wait until the "run_this..." applications have terminated before continuing
//	allow_session_interruption = "no"; // set to "yes" to allow another device to interrupt Shairport Sync while it's playing from an existing audio source
//	session_timeout = 120; // wait for this number of seconds after a source disappears before terminating the session and becoming available again.
};

// Back End Settings

// These are parameters for the "alsa" audio back end, the only back end that supports synchronised audio.
alsa =
{
//  output_device = "default"; // the name of the alsa output device. Use "alsamixer" or "aplay" to find out the names of devices, mixers, etc.
//  mixer_control_name = "PCM"; // the name of the mixer to use to adjust output volume. If not specified, volume in adjusted in software.
//  mixer_device = "default"; // the mixer_device default is whatever the output_device is. Normally you wouldn't have to use this.
//  output_rate = 44100; // can be 44100, 88200, 176400 or 352800, but the device must have the capability.
//  output_format = "S16"; // can be "U8", "S8", "S16", "S24", "S24_3LE", "S24_3BE" or "S32", but the device must have the capability. Except where stated using (*LE or *BE), endianness matches that of the processor.
//  audio_backend_latency_offset_in_seconds = 0.0; // Set this offset to compensate for a fixed delay in the audio back end. E.g. if the output device delays by 100 ms, set this to -0.1.
//  audio_backend_buffer_desired_length_in_seconds = 0.15; // If set too small, buffer underflow occurs on low-powered machines. Too long and the response times with software mixer become annoying.
//  disable_synchronization = "no"; // Set to "yes" to disable synchronization. Default is "no".
//  period_size = <number>; // Use this optional advanced setting to set the alsa period size near to this value
//  buffer_size = <number>; // Use this optional advanced setting to set the alsa buffer size near to this value
//  use_mmap_if_available = "yes"; // Use this optional advanced setting to control whether MMAP-based output is used to communicate  with the DAC. Default is "yes"
};

// These are parameters for the "pipe" audio back end, a back end that directs raw CD-style audio output to a pipe. No interpolation is done.
pipe =
{
//  name = "/path/to/pipe"; // there is no default pipe name for the output
//  audio_backend_latency_offset = 0.0; // Set this offset in seconds to compensate for a fixed delay in the audio back end. E.g. if the output device delays by 100 ms, set this to -0.1.
//  audio_backend_buffer_desired_length = 1.0;  // Having started to send audio at the right time, send all subsequent audio this much ahead of time, creating a buffer this length.
};

// These are parameters for the "stdout" audio back end, a back end that directs raw CD-style audio output to stdout. No interpolation is done.
stdout =
{
//  audio_backend_latency_offset = 0.0; // Set this offset in seconds to compensate for a fixed delay in the audio back end. E.g. if the output device delays by 100 ms, set this to -0.1.
//  audio_backend_buffer_desired_length = 1.0;  // Having started to send audio at the right time, send all subsequent audio this much ahead of time, creating a buffer this length.
};

// These are parameters for the "ao" audio back end. No interpolation is done.
ao =
{
//  audio_backend_latency_offset = 0.0; // Set this offset in seconds to compensate for a fixed delay in the audio back end. E.g. if the output device delays by 100 ms, set this to -0.1.
//  audio_backend_buffer_desired_length = 1.0;  // Having started to send audio at the right time, send all subsequent audio this much ahead of time, creating a buffer this length.
};

// Static latency settings are deprecated and the settings have been removed. 

<|MERGE_RESOLUTION|>--- conflicted
+++ resolved
@@ -9,13 +9,8 @@
 //	You can use the following substitutions:
 //	%h for the hostname,
 //	%H for the Hostname (i.e. with first letter capitalised (ASCII only)),
-<<<<<<< HEAD
-//	%v for the version number, e.g. 2.8.5 and
-//	%V for the full version string, e.g. 2.8.5-OpenSSL-Avahi-ALSA-soxr-metadata-sysconfdir:/etc
-=======
 //	%v for the version number, e.g. 3.0 and
 //	%V for the full version string, e.g. 3.0-OpenSSL-Avahi-ALSA-soxr-metadata-sysconfdir:/etc
->>>>>>> f4ed073c
 //	Overall length can not exceed 50 characters. Example: "Shairport Sync %v on %H".
 //	password = "secret"; // leave this commented out if you don't want to require a password
 //	interpolation = "basic"; // aka "stuffing". Default is "basic", alternative is "soxr". Use "soxr" only if you have a reasonably fast processor.
@@ -29,11 +24,6 @@
 //	resync_threshold_in_seconds = 0.050; // a synchronisation error greater than this number of seconds will cause resynchronisation; 0 disables it
 //	log_verbosity = 0; // "0" means no debug verbosity, "3" is most verbose.
 //	ignore_volume_control = "no"; // set this to "yes" if you want the volume to be at 100% no matter what the source's volume control is set to.
-<<<<<<< HEAD
-//	volume_range_db = 60 ; // use this to set the range, in dB, you want between the maximum volume and the minimum volume. Range is 30 to 150 dB. Leave it commented out to use mixer's native range.
-//	regtype = "_raop._tcp"; // Use this advanced setting to set the service type and transport to be advertised by Zeroconf/Bonjour. Default is "_raop._tcp".
-//	playback_mode = "stereo"; // This can be "stereo" or "mono". Default is "stereo".
-=======
 //	volume_range_db = 60 ; // use this advanced setting to set the range, in dB, you want between the maximum volume and the minimum volume. Range is 30 to 150 dB. Leave it commented out to use mixer's native range.
 //	volume_max_db = 0.0 ; // use this advanced setting, which must have a decimal point in it, to set the maximum volume, in dB, you wish to use.
 //		The setting is for the hardware mixer, if chosen, or the software mixer otherwise. The value must be in the mixer's range (0.0 to -96.2 for the software mixer).
@@ -43,7 +33,6 @@
 //	alac_decoder = "hammerton"; // This can be "hammerton" or "apple". This advanced setting allows you to choose
 //		the original Shairport decoder by David Hammerton or the Apple Lossless Audio Codec (ALAC) decoder written by Apple.
 //	interface = "name"; // Use this advanced setting to specify the interface on which Shairport Sync should provide its service. Leave it commented out to get the default, which is to select the interface(s) automatically.
->>>>>>> f4ed073c
 };
 
 // How to deal with metadata, including artwork
@@ -53,9 +42,9 @@
 //	include_cover_art = "no"; // set to "yes" to get Shairport Sync to solicit cover art from the source and pass it via the pipe. You must also set "enabled" to "yes".
 //	pipe_name = "/tmp/shairport-sync-metadata";
 //	pipe_timeout = 5000; // wait for this number of milliseconds for a blocked pipe to unblock before giving up
-//      socket_address = "226.0.0.1"; // if set to a host name or IP address, UDP packets containing metadata will be sent to this address. May be a multicast address. "socket-port" must be non-zero and "enabled" must be set to yes"
-//      socket_port = 5555; // if socket_address is set, the port to send UDP packets to
-//      socket_msglength = 65000; // the maximum packet size for any UDP metadata. This will be clipped to be between 500 or 65000. The default is 500.
+//	socket_address = "226.0.0.1"; // if set to a host name or IP address, UDP packets containing metadata will be sent to this address. May be a multicast address. "socket-port" must be non-zero and "enabled" must be set to yes"
+//	socket_port = 5555; // if socket_address is set, the port to send UDP packets to
+//	socket_msglength = 65000; // the maximum packet size for any UDP metadata. This will be clipped to be between 500 or 65000. The default is 500.
 };
 
 // Advanced parameters for controlling how a Shairport Sync runs
